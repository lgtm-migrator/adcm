#!/usr/bin/env python3
# Licensed under the Apache License, Version 2.0 (the "License");
# you may not use this file except in compliance with the License.
# You may obtain a copy of the License at
#
#      http://www.apache.org/licenses/LICENSE-2.0
#
# Unless required by applicable law or agreed to in writing, software
# distributed under the License is distributed on an "AS IS" BASIS,
# WITHOUT WARRANTIES OR CONDITIONS OF ANY KIND, either express or implied.
# See the License for the specific language governing permissions and
# limitations under the License.

import os
import sys
import ldap

os.environ["PYTHONPATH"] = "/adcm/python/"
sys.path.append("/adcm/python/")

import adcm.init_django  # pylint: disable=unused-import
from rbac.models import User, Group, OriginType
from rbac.ldap import (
    configure_tls,
    get_groups_by_user_dn,
    get_ldap_config,
    get_ldap_default_settings,
    get_user_search,
    is_tls
)
from cm.errors import AdcmEx
from cm.logger import logger
from django.db import DataError, IntegrityError

CERT_ENV_KEY = "LDAPTLS_CACERT"


class SyncLDAP:
    def __init__(self):
        self._settings = None
        self._conn = None

    @property
    def conn(self) -> ldap.ldapobject.LDAPObject:
        if self._conn is None:
            self._conn = self._bind()
        return self._conn

    @property
    def _group_search_configured(self) -> bool:
        return "GROUP_SEARCH" in self.settings and bool(self.settings.get("GROUP_SEARCH"))

    def _bind(self) -> ldap.ldapobject.LDAPObject:
        try:
            ldap.set_option(ldap.OPT_REFERRALS, 0)
            conn = ldap.initialize(self.settings["SERVER_URI"])
            conn.protocol_version = ldap.VERSION3
            configure_tls(
                is_tls(self.settings["SERVER_URI"]), os.environ.get(CERT_ENV_KEY, ""), conn
            )
            conn.simple_bind_s(self.settings["BIND_DN"], self.settings["BIND_PASSWORD"])
        except ldap.LDAPError as e:
            sys.stdout.write(f"Can't connect to {self.settings['SERVER_URI']} "
                             f"with user: {self.settings['BIND_DN']}. Error: {e}\n")
            raise
        return conn

    @staticmethod
    def _deactivate_extra_users(ldap_usernames: set):
        django_usernames = set(User.objects.filter(
            type=OriginType.LDAP, is_active=True).values_list("username", flat=True
                                                              ))
        for username in django_usernames - ldap_usernames:
            user = User.objects.get(username__iexact=username)
            sys.stdout.write(f"Deactivate user and his session: {user}\n")
            user.delete()

    def unbind(self) -> None:
        if self._conn is not None:
            self.conn.unbind_s()
            self._conn = None

    @property
    def settings(self):
        if self._settings is None:
            self._settings, error_code = get_ldap_default_settings()
            if error_code is not None:
                error = AdcmEx(error_code)
                sys.stdout.write(error.msg)
                raise error
            self._settings["DEFAULT_USER_SEARCH"] = get_user_search(get_ldap_config())
        return self._settings

    def sync(self) -> None:
        ldap_groups = self.sync_groups()
        self.sync_users(ldap_groups)

    def sync_groups(self) -> list:
        """Synchronize LDAP groups with group model and delete groups which is not found in LDAP"""
        ldap_groups = []
        if self._group_search_configured:
            self.settings["GROUP_SEARCH"].filterstr = (
                f"(&"
                f"(objectClass={self.settings['GROUP_OBJECT_CLASS']})"
                f"{self.settings['GROUP_FILTER']})"
            )
            ldap_groups = self.settings["GROUP_SEARCH"].execute(self.conn, {})
            self._sync_ldap_groups(ldap_groups)
            sys.stdout.write("Groups were synchronized\n")
        return ldap_groups

    def sync_users(self, ldap_groups: list) -> None:
        """Synchronize LDAP users with user model and delete users which is not found in LDAP"""
        if not ldap_groups and self._group_search_configured:
            sys.stdout.write("No groups found. Aborting sync users\n")
            self._deactivate_extra_users(set())
            return
        group_filter = ""
        for group_dn, _ in ldap_groups:
            group_filter += f"(memberOf={group_dn})"
        if group_filter:
            group_filter = f"(|{group_filter})"
        self.settings["USER_SEARCH"].filterstr = f"(&" \
                                                 f"(objectClass={self.settings['USER_OBJECT_CLASS']})" \
                                                 f"{self.settings['USER_FILTER']}" \
                                                 f"{group_filter})"
        ldap_users = self.settings["USER_SEARCH"].execute(self.conn, {"user": "*"}, True)
        self._sync_ldap_users(ldap_users, ldap_groups)
        sys.stdout.write("Users were synchronized\n")

    def _sync_ldap_groups(self, ldap_groups: list) -> None:
        new_groups = set()
        error_names = []
        for _, ldap_attributes in ldap_groups:
            try:
                name = ldap_attributes[self.settings["GROUP_TYPE"].name_attr][0]
            except KeyError:
                name = ""

            try:
                group, created = Group.objects.get_or_create(
                    name=f"{name} [ldap]", built_in=False, type=OriginType.LDAP
                )
                group.user_set.clear()
                new_groups.add(name)
            except (IntegrityError, DataError) as e:
                error_names.append(name)
                sys.stdout.write(f"Error creating group {name}: {e}\n")
                continue
            else:
                if created:
                    sys.stdout.write(f"Create new group: {name}\n")
        django_groups = set(
            Group.objects.filter(type=OriginType.LDAP).values_list("display_name", flat=True)
        )
        for groupname in django_groups - new_groups:
            group = Group.objects.get(name__iexact=f"{groupname} [ldap]")
            sys.stdout.write(f"Delete this group: {group}\n")
            group.delete()
        msg = "Sync of groups ended successfully."
        msg = f"{msg} Couldn't synchronize groups: {error_names}" if error_names else f"{msg}"
        logger.debug(msg)

    def _sync_ldap_users(self, ldap_users: list, ldap_groups: list) -> None:
        ldap_group_names = [group[0].split(",")[0][3:] for group in ldap_groups]
        ldap_usernames = set()
        error_names = []
        for cname, ldap_attributes in ldap_users:
            defaults = {}
            for field, ldap_name in self.settings["USER_ATTR_MAP"].items():
                try:
                    defaults[field] = ldap_attributes[ldap_name][0]
                except KeyError:
                    defaults[field] = ""

            username = defaults["username"]
            kwargs = {
                "username__iexact": username,
                "type": OriginType.LDAP,
                "defaults": defaults,
            }

            try:
                user, created = User.objects.get_or_create(**kwargs)
            except (IntegrityError, DataError) as e:
                error_names.append(username)
                sys.stdout.write(f"Error creating user {username}: {e}\n")
                continue
            else:
                updated = False
                user.is_active = False
                if not hex(int(ldap_attributes["useraccountcontrol"][0])).endswith("2"):
                    user.is_active = True
                if created:
                    sys.stdout.write(f"Create user: {username}\n")
                    user.set_unusable_password()
                else:
                    for name, attr in defaults.items():
                        current_attr = getattr(user, name, None)
                        if current_attr != attr:
                            setattr(user, name, attr)
                            updated = True
                    if updated:
                        sys.stdout.write(f"Updated user: {username}\n")

                user.save()
                ldap_usernames.add(username)

                if not self._group_search_configured:
                    self._process_user_ldap_groups(user, cname)
                else:
                    for group in ldap_attributes.get("memberof", []):
                        name = group.split(",")[0][3:]
                        if not name.lower() in ldap_group_names:
                            continue
                        try:
                            group = Group.objects.get(name=f"{name} [ldap]", built_in=False,
                                                      type=OriginType.LDAP)
                            group.user_set.add(user)
                            sys.stdout.write(f"Add user {user} to group {group}\n")
<<<<<<< HEAD
                        except (IntegrityError, DataError) as e:
                            sys.stdout.write(f"Error getting group {name}: {e}\n")
        self._deactivate_extra_users(ldap_usernames)
=======
                        except (IntegrityError, DataError, Group.DoesNotExist) as e:
                            sys.stdout.write("Error getting group %s: %s\n" % (name, e))

        django_usernames = set(User.objects.filter(type=OriginType.LDAP, is_active=True).values_list("username", flat=True))
        for username in django_usernames - ldap_usernames:
            user = User.objects.get(username__iexact=username)
            sys.stdout.write(f"Deactivate user and his session: {user}\n")
            user.delete()
>>>>>>> 7a01b816
        msg = "Sync of users ended successfully."
        msg = f"{msg} Couldn't synchronize users: {error_names}" if error_names else f"{msg}"
        logger.debug(msg)

    def _process_user_ldap_groups(self, user: User, user_dn: str) -> None:
        ldap_group_names, err_msg = get_groups_by_user_dn(
            user_dn=user_dn,
            user_search=self.settings["DEFAULT_USER_SEARCH"],
            conn=self.conn
        )
        if err_msg:
            sys.stdout.write(f"Can't get groups of user `{user_dn}`: {err_msg}\n")
            raise RuntimeError(err_msg)

        for ldap_group_name in ldap_group_names:
            group_qs = Group.objects.filter(name=f"{ldap_group_name} [{OriginType.LDAP.value}]")
            if not group_qs.exists():
                g = Group.objects.create(name=ldap_group_name, type=OriginType.LDAP)
            else:
                g = group_qs[0]
            g.user_set.add(user)
            sys.stdout.write(f"Add user {user} to group {ldap_group_name}\n")


if __name__ == "__main__":
    sync_ldap = SyncLDAP()
    sync_ldap.sync()
    sync_ldap.unbind()<|MERGE_RESOLUTION|>--- conflicted
+++ resolved
@@ -218,20 +218,9 @@
                                                       type=OriginType.LDAP)
                             group.user_set.add(user)
                             sys.stdout.write(f"Add user {user} to group {group}\n")
-<<<<<<< HEAD
-                        except (IntegrityError, DataError) as e:
+                        except (IntegrityError, DataError, Group.DoesNotExist) as e:
                             sys.stdout.write(f"Error getting group {name}: {e}\n")
         self._deactivate_extra_users(ldap_usernames)
-=======
-                        except (IntegrityError, DataError, Group.DoesNotExist) as e:
-                            sys.stdout.write("Error getting group %s: %s\n" % (name, e))
-
-        django_usernames = set(User.objects.filter(type=OriginType.LDAP, is_active=True).values_list("username", flat=True))
-        for username in django_usernames - ldap_usernames:
-            user = User.objects.get(username__iexact=username)
-            sys.stdout.write(f"Deactivate user and his session: {user}\n")
-            user.delete()
->>>>>>> 7a01b816
         msg = "Sync of users ended successfully."
         msg = f"{msg} Couldn't synchronize users: {error_names}" if error_names else f"{msg}"
         logger.debug(msg)
