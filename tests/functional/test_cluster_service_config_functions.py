--- conflicted
+++ resolved
@@ -297,11 +297,7 @@
             with pytest.raises(coreapi.exceptions.ErrorMessage) as e:
                 _get_prev_config(service)
         with allure.step("Check error that config version doesn't exist"):
-<<<<<<< HEAD
-            err.CONFIG_NOT_FOUND.equal(e, "ConfigLog", "doesn't exist")
-=======
             err.CONFIG_NOT_FOUND.equal(e, "config param doesn't exist")
->>>>>>> dc8221ec
 
 
 class TestClusterServiceConfigHistory:  # pylint: disable=too-few-public-methods
