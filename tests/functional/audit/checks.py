# Licensed under the Apache License, Version 2.0 (the "License");
# you may not use this file except in compliance with the License.
# You may obtain a copy of the License at
#
#      http://www.apache.org/licenses/LICENSE-2.0
#
# Unless required by applicable law or agreed to in writing, software
# distributed under the License is distributed on an "AS IS" BASIS,
# WITHOUT WARRANTIES OR CONDITIONS OF ANY KIND, either express or implied.
# See the License for the specific language governing permissions and
# limitations under the License.

"""Complex checks for audit tests stored here"""

from datetime import datetime
from pprint import pformat
from typing import Collection, List, NamedTuple, Tuple, Union

import allure
from adcm_client.audit import AuditLogin, AuditOperation, OperationResult
from adcm_client.objects import ADCMClient
from docker.models.containers import Container

DATETIME_FMT = "%Y-%m-%d %H:%M:%S.%f%z"

CEF_VERSION = "CEF: 0"
VENDOR = "Arenadata Software"
PRODUCT = "Arenadata Cluster Manager"


class CEFRecord(NamedTuple):
    """CEF log sections"""

    cef_version: str
    vendor: str
    product: str
    version: str
    signature_id: str
    name: str
    severity: str
    extension: str


# pylint: disable-next=too-many-locals
def check_audit_cef_logs(client: ADCMClient, adcm_container: Container):
    """
    Retrieve CEF logs from docker container output
    and check that they are the same (and in the same order) as audit log records from API
    """
    version = client.adcm_version
    operations = client.audit_operation_list(paging={"limit": 200})
    logins = client.audit_login_list()
    logs: List[Union[AuditOperation, AuditLogin]] = list(operations) + list(logins)
<<<<<<< HEAD
    logs.sort(key=lambda l: l.operation_time if isinstance(l, AuditOperation) else l.login_time)  # noqa: E741
=======
    logs.sort(
        key=lambda log_operation: log_operation.operation_time
        if isinstance(log_operation, AuditOperation)
        else log_operation.login_time
    )
>>>>>>> 04b5de90
    exit_code, out = adcm_container.exec_run(["cat", "/adcm/data/log/audit.log"])
    logfile_content = out.decode("utf-8")
    if exit_code != 0:
        raise ValueError(f"Failed to get audit logfile content: {logfile_content}")
    # filter out empty
    cef_records: Tuple[CEFRecord, ...] = tuple(
        map(
            lambda r: CEFRecord(*r.split("|")),
<<<<<<< HEAD
            filter(lambda l: 'CEF' in l, logfile_content.split("\n")),  # noqa: E741
=======
            filter(lambda log_operation: 'CEF' in log_operation, logfile_content.split("\n")),
>>>>>>> 04b5de90
        )
    )
    with allure.step("Check all logs have correct CEF version, vendor, product name and version"):
        for param, expected in (
            ("cef_version", CEF_VERSION),
            ("vendor", VENDOR),
            ("product", PRODUCT),
            ("version", version),
        ):
            if any(getattr(rec, param) != expected for rec in cef_records):
                _attach_cef_logs(cef_records)
                raise AssertionError(
                    f"Incorrect {param} in one of records.\nExpected: {expected}\nCheck attachments for more details"
                )
    with allure.step("Check that of audit logs (operations + logins) should be same as CEF logs"):
        if (audit_amount := len(logs)) != (cef_amount := len(cef_records)):
            _attach_api_logs(logs)
            raise AssertionError(f"Lengths are not the same.\nAudit logs: {audit_amount}.\nCEF logs: {cef_amount}")
    with allure.step(
        "Check that all audit logs (operations and logins) have corresponding CEF record in container logs"
    ):
        for i, log in enumerate(logs):
            result, name, extension = _extract_basic_info(client, log)
            with allure.step(f"Check CEF log #{i} is corresponding to {log.id} '{name}' with result '{result}'"):
                corresponding_cef_log: CEFRecord = cef_records[i]
                expected_severity = "3" if result == OperationResult.DENIED.value else "1"
                for param, expected in (
                    ("name", name),
                    ("severity", expected_severity),
                    ("extension", extension),
                ):

                    if getattr(corresponding_cef_log, param) != expected:
                        _attach_api_log(log)
                        _attach_cef_logs(cef_records)
                        raise AssertionError(
                            f"Incorrect {param}. Expected {param}: {expected}.\n"
                            f"Actual record:\n{pformat(corresponding_cef_log)}"
                        )


def _extract_basic_info(client: ADCMClient, log: Union[AuditOperation, AuditLogin]) -> Tuple[str, str, str]:
    """Return result, name and extension"""
    username = client.user(id=log.user_id).username if log.user_id else None
    if isinstance(log, AuditOperation):
        time = _format_time(log.operation_time)
        return (
            (result := log.operation_result.value),
            (name := log.operation_name),
            " ".join(
                f'{k}="{v}"'
                for k, v in {
                    'actor': username,
                    'act': log.operation_type.value,
                    'operation': name,
                    'resource': log.object_name,
                    'result': result,
                    'timestamp': time,
                }.items()
                if v is not None
            ),
        )
    time = _format_time(log.login_time)
    return (
        (result := log.login_result.value),
        (name := "User logged"),
        f'actor="{username}" operation="{name}" result="{result}" timestamp="{time}"',
    )


def _format_time(time: datetime):
    t = time.strftime(DATETIME_FMT)
    return f'{t[:-2]}:{t[-2:]}'


def _attach_cef_logs(cef_logs: Collection[CEFRecord]) -> None:
    allure.attach(
        pformat(cef_logs),
        name="Parsed CEF logs from container",
        attachment_type=allure.attachment_type.TEXT,
    )


def _attach_api_log(api_log: Union[AuditOperation, AuditLogin]) -> None:
    allure.attach(
        _prepare_log_for_attachment(api_log),
        name="Audit record",
        attachment_type=allure.attachment_type.TEXT,
    )


def _attach_api_logs(api_logs: Collection[Union[AuditOperation, AuditLogin]]) -> None:
    allure.attach(
        pformat([_prepare_log_for_attachment(log) for log in api_logs]),
        name="Audit records",
        attachment_type=allure.attachment_type.TEXT,
    )


def _prepare_log_for_attachment(api_log: Union[AuditOperation, AuditLogin]) -> str:
    fields = [f for f in dir(api_log) if not (not f.islower() or f.startswith("_") or callable(getattr(api_log, f)))]
    fields.pop(fields.index("adcm_version"))
    return pformat({k: getattr(api_log, k) for k in fields})<|MERGE_RESOLUTION|>--- conflicted
+++ resolved
@@ -51,15 +51,11 @@
     operations = client.audit_operation_list(paging={"limit": 200})
     logins = client.audit_login_list()
     logs: List[Union[AuditOperation, AuditLogin]] = list(operations) + list(logins)
-<<<<<<< HEAD
-    logs.sort(key=lambda l: l.operation_time if isinstance(l, AuditOperation) else l.login_time)  # noqa: E741
-=======
     logs.sort(
         key=lambda log_operation: log_operation.operation_time
         if isinstance(log_operation, AuditOperation)
         else log_operation.login_time
     )
->>>>>>> 04b5de90
     exit_code, out = adcm_container.exec_run(["cat", "/adcm/data/log/audit.log"])
     logfile_content = out.decode("utf-8")
     if exit_code != 0:
@@ -68,11 +64,7 @@
     cef_records: Tuple[CEFRecord, ...] = tuple(
         map(
             lambda r: CEFRecord(*r.split("|")),
-<<<<<<< HEAD
-            filter(lambda l: 'CEF' in l, logfile_content.split("\n")),  # noqa: E741
-=======
             filter(lambda log_operation: 'CEF' in log_operation, logfile_content.split("\n")),
->>>>>>> 04b5de90
         )
     )
     with allure.step("Check all logs have correct CEF version, vendor, product name and version"):
