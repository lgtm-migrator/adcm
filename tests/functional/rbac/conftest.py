# Licensed under the Apache License, Version 2.0 (the "License");
# you may not use this file except in compliance with the License.
# You may obtain a copy of the License at
#
#      http://www.apache.org/licenses/LICENSE-2.0
#
# Unless required by applicable law or agreed to in writing, software
# distributed under the License is distributed on an "AS IS" BASIS,
# WITHOUT WARRANTIES OR CONDITIONS OF ANY KIND, either express or implied.
# See the License for the specific language governing permissions and
# limitations under the License.
"""Common fixtures and steps for rbac testing"""
import itertools
import os
from enum import Enum
from functools import partial
from operator import methodcaller
from typing import Callable, Collection, List, NamedTuple, Optional, Tuple, Union

import allure
import pytest
<<<<<<< HEAD
from adcm_client.base import (
    BaseAPIObject,
    NoSuchEndpointOrAccessIsDenied,
    ObjectNotFound,
)
=======
from adcm_client.base import BaseAPIObject, NoSuchEndpointOrAccessIsDenied, ObjectNotFound
>>>>>>> c8b864d6
from adcm_client.objects import (
    ADCM,
    ADCMClient,
    Bundle,
    Cluster,
    Component,
    Group,
    Host,
    Policy,
    Provider,
    Role,
    Service,
    User,
)
from adcm_client.wrappers.api import AccessIsDenied, ADCMApiWrapper
from adcm_pytest_plugin.utils import catch_failed, random_string
<<<<<<< HEAD
=======

from tests.functional.maintenance_mode.conftest import MM_IS_OFF, MM_IS_ON
>>>>>>> c8b864d6
from tests.functional.rbac.checkers import Deny
from tests.functional.tools import ADCMObjects, AnyADCMObject, get_object_represent

# pylint: disable=redefined-outer-name,unused-argument

# Enum names doesn't conform to UPPER_CASE naming style


def pytest_collection_modifyitems(session, config, items: list):
    """Ignore adcm_with_dummy_data"""
    # location[0] includes path (relative?) to a file with the test
    rbac_dummy_data = tuple(
        filter(lambda i: 'rbac' in i.location[0] and 'adcm_with_dummy_data' in i.callspec.id, items)
    )
    for item in rbac_dummy_data:
        items.remove(item)


TEST_USER_CREDENTIALS = "test_user", "password"
DATA_DIR = os.path.join(os.path.dirname(__file__), "test_business_permissions_data")


class SDKClients(NamedTuple):
    """Container for admin and user ADCM clients"""

    admin: ADCMClient
    user: ADCMClient


class RoleShortInfo(NamedTuple):
    """Minimal required info for working with role info for most cases"""

    id: int
    name: str
    categories: tuple


class RoleType(Enum):
    """
    Possible values of "type" field in Role object
    """

    HIDDEN = 'hidden'
    BUSINESS = 'business'
    ROLE = 'role'


class RbacRoles(Enum):
    """
    Pre-defined rbac user roles
    """

    ADCMUser = "ADCM User"
    ServiceAdministrator = "Service Administrator"
    ClusterAdministrator = "Cluster Administrator"
    ProviderAdministrator = "Provider Administrator"


class BusinessRole(NamedTuple):
    """Mapping for business role and func to check role permissions"""

    role_name: str
    method_call: Callable
    check_denied: Optional[Callable] = None


class BusinessRoles(Enum):
    """Complete list of business roles"""

    # ADCM Client root roles

    GetAllClusters = BusinessRole("Get cluster", lambda x, **kwargs: x.cluster(**kwargs))
    GetAllServices = BusinessRole("Get service", lambda x, **kwargs: x.service(**kwargs))
    GetAllComponents = BusinessRole("Get component", lambda x, **kwargs: x.component(**kwargs))
    GetAllProviders = BusinessRole("Get provider", lambda x, **kwargs: x.provider(**kwargs))
    GetAllHosts = BusinessRole("Get host", lambda x, **kwargs: x.host(**kwargs))
    GetCluster = BusinessRole("Get cluster object", lambda x, **kwargs: x.cluster(**kwargs))
    GetService = BusinessRole("Get service object", lambda x, **kwargs: x.service(**kwargs))
    GetComponent = BusinessRole("Get component object", lambda x, **kwargs: x.component(**kwargs))
    GetProvider = BusinessRole("Get provider object", lambda x, **kwargs: x.provider(**kwargs))
    GetHost = BusinessRole("Get host object", lambda x, **kwargs: x.host(**kwargs))
    GetTaskAndJob = BusinessRole("Get task and jobs", lambda x, **kwargs: x.task(**kwargs))

    UploadBundle = BusinessRole("Upload bundle", methodcaller("upload_from_fs", os.path.join(DATA_DIR, "dummy")))

    ViewUsers = BusinessRole("View users", methodcaller("user_list"))
    CreateUser = BusinessRole("Create user", methodcaller("user_create", username="test", password="test"))
    ViewGroups = BusinessRole("View group", methodcaller("group_list"))
    CreateGroup = BusinessRole("Create group", methodcaller("group_create", name="test"))
    ViewRoles = BusinessRole("View roles", methodcaller("role_list"))
    CreateCustomRoles = BusinessRole(
        "Create custom role",
        lambda client: client.role_create(
            name="Custom role",
            display_name="Custom role",
            child=[{"id": 5}],  # business role without parametrization
        ),
    )
    ViewPolicies = BusinessRole("View policy", methodcaller("policy_list"))
    CreatePolicy = BusinessRole(
        "Create policy",
        lambda x, **kwargs: x.policy_create(name="Test policy", objects=[], **kwargs),
    )

    # ADCM client objects roles (should be checked directly by endpoint)

    ViewAnyObjectConfiguration = BusinessRole(
        "View any object configuration", methodcaller("config"), Deny.ViewConfigOf(ADCMObjects)
    )
    ViewAnyObjectHostComponents = BusinessRole(
        "View any object host-components",
        methodcaller("hostcomponent"),
        Deny.ViewHostComponentOf((Cluster, Service)),
    )
    ViewAnyObjectImport = BusinessRole(
        "View any object import", methodcaller("imports"), Deny.ViewImportsOf((Cluster, Service))
    )

    ViewClusterConfigurations = BusinessRole(
        "View cluster configurations", methodcaller("config"), Deny.ViewConfigOf(Cluster)
    )
    ViewServiceConfigurations = BusinessRole(
        "View service configurations", methodcaller("config"), Deny.ViewConfigOf(Service)
    )
    ViewComponentConfigurations = BusinessRole(
        "View component configurations", methodcaller("config"), Deny.ViewConfigOf(Component)
    )
    ViewProviderConfigurations = BusinessRole(
        "View provider configurations", methodcaller("config"), Deny.ViewConfigOf(Provider)
    )
    ViewHostConfigurations = BusinessRole("View host configurations", methodcaller("config"), Deny.ViewConfigOf(Host))

    CreateHostProvider = BusinessRole(
        "Create provider",
        lambda x: x.provider_create(name=f"new_provider {random_string(5)}"),
        Deny.CreateProvider,
    )
    CreateCluster = BusinessRole(
        "Create cluster",
        lambda x: x.cluster_create(name=f"new cluster {random_string(5)}"),
        Deny.CreateCluster,
    )
    EditClusterConfigurations = BusinessRole(
        "Edit cluster configurations",
        methodcaller("config_set_diff", {}),
        Deny.ChangeConfigOf(Cluster),
    )
    EditServiceConfigurations = BusinessRole(
        "Edit service configurations",
        methodcaller("config_set_diff", {}),
        Deny.ChangeConfigOf(Service),
    )
    EditComponentConfigurations = BusinessRole(
        "Edit component configurations",
        methodcaller("config_set_diff", {}),
        Deny.ChangeConfigOf(Component),
    )
    EditProviderConfigurations = BusinessRole(
        "Edit provider configurations",
        methodcaller("config_set_diff", {}),
        Deny.ChangeConfigOf(Provider),
    )
    EditHostConfigurations = BusinessRole(
        "Edit host configurations", methodcaller("config_set_diff", {}), Deny.ChangeConfigOf(Host)
    )
    # checks for this role won't work, check fixture that creates changing MM Business roles
    ManageMaintenanceMode = BusinessRole(
        # to change specific values, pass kwargs to call to denial checker
        "Manage cluster Maintenance mode",
        lambda host, mm_flag: host.maintenance_mode_set(
            mm_flag
        ),  # it won't work with new MM, check corresponding tests
        Deny.Change(Host),  # it won't work with new MM, check corresponding tests
    )

    ViewImports = BusinessRole("View imports", methodcaller("imports"), Deny.ViewImportsOf((Cluster, Service)))
    ManageImports = BusinessRole(
        "Manage imports", lambda x, *args: x.bind(*args), Deny.ManageImportsOf((Cluster, Service))
    )
    ManageClusterImports = BusinessRole(
        "Manage cluster imports", lambda x, *args: x.bind(*args), Deny.ManageImportsOf(Cluster)
    )
    ManageServiceImports = BusinessRole(
        "Manage service imports", lambda x, *args: x.bind(*args), Deny.ManageImportsOf(Service)
    )

    ViewHostComponents = BusinessRole(
        "View host-components", methodcaller("hostcomponent"), Deny.ViewHostComponentOf(Cluster)
    )
    EditHostComponents = BusinessRole(
        "Edit host-components",
        lambda x, *args: x.hostcomponent_set(*args),
        Deny.EditHostComponentOf(Cluster),
    )

    AddService = BusinessRole("Add service", methodcaller("service_add", name="new_service"), Deny.AddServiceToCluster)
    RemoveService = BusinessRole(
        "Remove service", lambda x, *args: x.service_delete(*args), Deny.RemoveServiceFromCluster
    )
    RemoveHosts = BusinessRole("Remove hosts", methodcaller("delete"), Deny.Delete(Host))
    MapHosts = BusinessRole("Map hosts", lambda x, *args: x.host_add(*args), Deny.AddHostToCluster)
    UnmapHosts = BusinessRole("Unmap hosts", lambda x, *args: x.host_delete(*args), Deny.RemoveHostFromCluster)

    UpgradeClusterBundle = BusinessRole("Upgrade cluster bundle", lambda x: x.upgrade().do(), Deny.UpgradeCluster)
    UpgradeProviderBundle = BusinessRole("Upgrade provider bundle", lambda x: x.upgrade().do(), Deny.UpgradeProvider)
    CreateHost = BusinessRole(
        "Create host", lambda x: x.host_create(fqdn=f"new-host-{random_string(5)}"), Deny.CreateHost
    )
    RemoveHostProvider = BusinessRole("Remove provider", methodcaller("delete"), Deny.Delete(Provider))
    RemoveCluster = BusinessRole("Remove cluster", methodcaller("delete"), Deny.Delete(Cluster))
    RemoveBundle = BusinessRole("Remove bundle", methodcaller("delete"), Deny.Delete(Bundle))

    ViewADCMSettings = BusinessRole("View ADCM settings", methodcaller("config"), Deny.ViewConfigOf(ADCM))
    EditADCMSettings = BusinessRole(
        "Edit ADCM settings", methodcaller("config_set_diff", {}), Deny.ChangeConfigOf(ADCM)
    )

    RemoveUser = BusinessRole("Remove user", methodcaller("delete"), Deny.Delete(User))
    EditUser = BusinessRole("Edit user", lambda x: x.update(first_name=random_string(5)), Deny.Change(User))
    RemoveRoles = BusinessRole("Remove roles", methodcaller("delete"), Deny.Delete(Role))
    EditRoles = BusinessRole("Edit role", lambda x: x.update(display_name=random_string(5)), Deny.Change(Role))
    RemoveGroup = BusinessRole("Remove group", methodcaller("delete"), Deny.Delete(Group))
    EditGroup = BusinessRole("Edit group", lambda x: x.update(name=random_string(5)), Deny.Change(Group))
    RemovePolicy = BusinessRole("Remove policy", methodcaller("delete"), Deny.Delete(Policy))
    EditPolicy = BusinessRole("Edit policy", lambda x: x.update(name=random_string(5)), Deny.Change(Policy))

    # aliases for view/edit_config_of funcs
    ViewADCMConfigurations = ViewADCMSettings
    EditADCMConfigurations = EditADCMSettings

    @staticmethod
    def view_config_of(adcm_object) -> RbacRoles:
        """Get view config role by object's class name"""
        return BusinessRoles[f'View{adcm_object.__class__.__name__}Configurations']

    @staticmethod
    def edit_config_of(adcm_object) -> RbacRoles:
        """Get edit config role by object's class name"""
        return BusinessRoles[f'Edit{adcm_object.__class__.__name__}Configurations']


CLUSTER_VIEW_CONFIG_ROLES = (
    BusinessRoles.ViewClusterConfigurations,
    BusinessRoles.ViewServiceConfigurations,
    BusinessRoles.ViewComponentConfigurations,
)
CLUSTER_EDIT_CONFIG_ROLES = (
    BusinessRoles.EditClusterConfigurations,
    BusinessRoles.EditServiceConfigurations,
    BusinessRoles.EditComponentConfigurations,
)
PROVIDER_VIEW_CONFIG_ROLES = (
    BusinessRoles.ViewProviderConfigurations,
    BusinessRoles.ViewHostConfigurations,
)
PROVIDER_EDIT_CONFIG_ROLES = (
    BusinessRoles.EditProviderConfigurations,
    BusinessRoles.EditHostConfigurations,
)


@pytest.fixture()
@allure.title("Create test user")
def user(sdk_client_fs) -> User:
    """Create user for testing"""
    return sdk_client_fs.user_create(*TEST_USER_CREDENTIALS)


@pytest.fixture()
def user_sdk(user, adcm_fs) -> ADCMClient:
    """Returns ADCMClient object from adcm_client with testing user"""
    username, password = TEST_USER_CREDENTIALS
    return ADCMClient(url=adcm_fs.url, user=username, password=password)


@pytest.fixture()
def is_denied_to_user(user_sdk: ADCMClient) -> Callable:
    """Return partially initialized `is_denied` function with `client` argument set to `user_sdk`"""
    return partial(is_denied, client=user_sdk)


@pytest.fixture()
def clients(sdk_client_fs, user_sdk) -> SDKClients:
    """Get "container" with admin and user clients"""
    return SDKClients(sdk_client_fs, user_sdk)


@pytest.fixture()
def user_policy(request, user, sdk_client_fs, user_sdk, prepare_objects):
    """
    Create testing role and policy
    Parametrize this fixture with `use_role` decorator
    """
    policy = create_policy(sdk_client_fs, request.param, objects=prepare_objects, users=[user], groups=[])
    user_sdk.reread()
    return policy


def use_role(role: Union[BusinessRoles, Collection[BusinessRoles]]):
    """Decorate test func to prepare test user with required business role"""
    return pytest.mark.parametrize("user_policy", [role], indirect=True)


@pytest.fixture()
def cluster_bundle(sdk_client_fs):
    """Uploaded cluster bundle"""
    return sdk_client_fs.upload_from_fs(os.path.join(DATA_DIR, "cluster"))


@pytest.fixture()
def provider_bundle(sdk_client_fs) -> Bundle:
    """Uploaded provider bundle"""
    return sdk_client_fs.upload_from_fs(os.path.join(DATA_DIR, "provider"))


@pytest.fixture()
def prepare_objects(sdk_client_fs, cluster_bundle, provider_bundle):
    """
    Prepare adcm objects
    Created objects should be used as a `parametrized_by_type` values on policy with tested role
    """
    cluster = cluster_bundle.cluster_create("Cluster")
    service = cluster.service_add(name="test_service")
    component = service.component(name="test_component")
    provider = provider_bundle.provider_create("Provider")
    host = provider.host_create("Host")
    return cluster, service, component, provider, host


@pytest.fixture()
def second_objects(sdk_client_fs):
    """
    Prepare second adcm objects
    Its objects should not be allowed on tested user
    """
    cluster_bundle = sdk_client_fs.upload_from_fs(os.path.join(DATA_DIR, "second_cluster"))
    cluster = cluster_bundle.cluster_create("Second Cluster")
    service = cluster.service_add(name="test_service")
    component = service.component()
    provider_bundle = sdk_client_fs.upload_from_fs(os.path.join(DATA_DIR, "second_provider"))
    provider = provider_bundle.provider_create("Second Provider")
    host = provider.host_create("Second-Host")
    return cluster, service, component, provider, host


@pytest.fixture()
def mm_changing_roles(api_client) -> tuple[BusinessRole, BusinessRole, BusinessRole]:
    """
    Prepare utility roles for checking changing MM on various objects: service, component, host
    """

    def change_service_mm(*_, object_id: int, value: str, user_token: str) -> None:
        with api_client.logged_as_another_user(token=user_token):
            api_client.service.change_maintenance_mode(object_id, value)

    def change_component_mm(*_, object_id: int, value: str, user_token: str) -> None:
        with api_client.logged_as_another_user(token=user_token):
            api_client.component.change_maintenance_mode(object_id, value)

    def change_host_mm(*_, object_id: int, value: str, user_token: str) -> None:
        with api_client.logged_as_another_user(token=user_token):
            api_client.host.change_maintenance_mode(object_id, value)

    return (
        BusinessRole("Manage service MM", change_service_mm, change_service_mm),
        BusinessRole("Manage component MM", change_component_mm, change_component_mm),
        BusinessRole("Manage host MM", change_host_mm, change_host_mm),
    )


def get_as_client_object(api: ADCMApiWrapper, obj: AnyADCMObject, **kwargs):
    """Get representation of an object from perspective of given user (client)"""
    return obj.__class__(api, id=obj.id, **kwargs)


def as_user_objects(user_sdk: ADCMClient, *objects: AnyADCMObject) -> Tuple[AnyADCMObject, ...]:
    """Get prepared objects via tested user sdk"""
    api = user_sdk._api  # pylint: disable=protected-access
    objects_repr = ", ".join(get_object_represent(obj) for obj in objects)
    username = user_sdk.me().username
    with allure.step(f'Get object from perspective of {username}: {objects_repr}'):
        with catch_failed(ObjectNotFound, f"Failed to get one of following objects for {username}: {objects_repr}"):
            return tuple((get_as_client_object(api, obj) for obj in objects))


@allure.step("Delete policy")
def delete_policy(policy):
    """Delete policy"""
    policy.delete()


# pylint: disable-next=too-many-arguments
def create_policy(
    sdk_client,
    permission: Union[BusinessRoles, List[BusinessRoles]],
    objects: list,
    users: List[User],
    groups: List[Group],
    use_all_objects=False,
):
    """Create a new policy for the user and role"""
    obj_dict = {
        "cluster": list(filter(lambda x: isinstance(x, Cluster), objects)),
        "service": list(filter(lambda x: isinstance(x, Service), objects)),
        "component": list(filter(lambda x: isinstance(x, Component), objects)),
        "provider": list(filter(lambda x: isinstance(x, Provider), objects)),
        "host": list(filter(lambda x: isinstance(x, Host), objects)),
    }
    child = []
    role_name = f"Testing {random_string(5)}"
    if isinstance(permission, Role):
        role = permission
    else:
        for perm in [permission] if isinstance(permission, BusinessRoles) else permission:
            business_role_name = perm.value.role_name
            business_role = sdk_client.role(name=business_role_name)
            child.append({"id": business_role.id})
        role = sdk_client.role_create(
            name=role_name,
            display_name=role_name,
            child=child,
        )
    if use_all_objects:
        suitable_objects = objects
    elif role.parametrized_by_type:
        suitable_objects = list(itertools.chain(*[obj_dict[obj_type] for obj_type in role.parametrized_by_type]))
        with allure.step(f"Suitable policy objects: {suitable_objects}"):
            pass
        assert suitable_objects, "Could not find suitable policy objects"
    else:
        suitable_objects = []
    policy = sdk_client.policy_create(
        name=f"Policy with role {role_name}",
        role=role,
        objects=suitable_objects,
        user=users,
        group=groups,
    )
    return policy


def is_allowed(
    base_object: Union[BaseAPIObject, ADCMClient],
    business_role: Union[BusinessRole, BusinessRoles],
    *args,
    raise_on_superuser: bool = True,
    **kwargs,
):
    """
    Assert that role is allowed on object.
    """
    if raise_on_superuser:
        if isinstance(base_object, ADCMClient):
            is_superuser = base_object.me().is_superuser
        else:
            is_superuser = base_object._client.rbac.me.read()['is_superuser']  # pylint: disable=protected-access
        if is_superuser:
            raise ValueError(
                "Object that is passed to `is_allowed` method should be an object representative "
                "from a perspective of regular user, not a superuser.\n"
                "If you want to check if the interaction is allowed to a superuser, "
                "pass `False` to `raise_on_superuser` keyword argument."
            )
    role: BusinessRole = business_role.value if isinstance(business_role, BusinessRoles) else business_role
    with allure.step(f"Assert that {role.role_name} on {get_object_represent(base_object)} is allowed"), catch_failed(
        (AccessIsDenied, NoSuchEndpointOrAccessIsDenied),
        f"{role.role_name} on {get_object_represent(base_object)} should be allowed",
    ):
        return role.method_call(base_object, *args, **kwargs)


def is_denied(
    base_object: Union[BaseAPIObject, ADCMClient],
    business_role: Union[BusinessRole, BusinessRoles],
    *args,
    client: Optional[ADCMClient] = None,
    is_list: bool = False,
    **kwargs,
):
    """
    Assert that role is denied on object.

    You may find confusing how `is_allowed` and `is_denied` not mirroring themselves.
    At first, they were: both were based purely on ADCM client and admin-user objects from it.
    But now "getting" object is a part of permission system,
      so we can't "get any object from user client and perform an action on it"
      to check if action is truly denied, because we'll fail on receiving an object.
    So we check the denial of "direct" action via API it this action is performed on another object,
      rather than on ADCM client itself,
      to be sure that we're not checking only the "not allowed via client" situation.

    `is_list` marks if called resource is "list" to check if list is empty (equal to access is denied)
    """
    role: BusinessRole = business_role.value if isinstance(business_role, BusinessRoles) else business_role
    object_is_client = isinstance(base_object, ADCMClient)
    # either `base_object` should be ADCMClient or both role.check_denied and client should be presented
    # notice that priority is given to the first part
    if not (object_is_client or (role.check_denied and client)):
        raise ValueError(
            "You shouldn't try to check if the role actions is denied on objects that are not of type ADCMClient "
            "without providing denial checker.\n"
            "When you pass `business_role` with denial checker, you must also provide `client` argument to check "
            "against which ADCMClient to check denial.\n"
            "To understand motivation behind this please check documentation of `is_denied` method."
        )
    object_represent = get_object_represent(base_object)
    with allure.step(f"Assert that {role.role_name} on {object_represent} is denied"):
        if object_is_client:
            if is_list:
                assert (
                    len(role.method_call(base_object, *args, **kwargs)) == 0
                ), f"{role.role_name} on {object_represent} should not be allowed: items were found in response body"
            else:
                try:
                    role.method_call(base_object, *args, **kwargs)
                except (AccessIsDenied, NoSuchEndpointOrAccessIsDenied, ObjectNotFound):
                    pass
                else:
                    raise AssertionError(f"{role.role_name} on {object_represent} should not be allowed")
        else:
            role.check_denied(client, base_object, **kwargs)


def check_mm_change_is_denied(
    obj: Service | Component | Host,
    denial_method: Union[BusinessRoles, BusinessRole],
    user_client: ADCMClient,
    new_mm_value: str = MM_IS_ON,
    old_mm_value: str = MM_IS_OFF,
):
    """
    Check that change maintenance mode is disallowed to the user
    and the value is the same
    """
    is_denied(
        obj,
        denial_method,
        client=user_client,
        object_id=obj.id,
        value=new_mm_value,
        user_token=user_client.api_token(),
    )
    obj.reread()
    assert (
        obj.maintenance_mode == old_mm_value
    ), f'{obj.__class__.__name__} maintenance mode should be intact and be equal to "{old_mm_value}"'


def check_mm_change_is_allowed(
    obj: Service | Component | Host,
    allow_method: Union[BusinessRoles, BusinessRole],
    user_client: ADCMClient,
    new_mm_value: str = MM_IS_ON,
):
    """
    Check that change maintenance mode is allowed to the user
    and the value changed
    """
    is_allowed(obj, allow_method, object_id=obj.id, value=new_mm_value, user_token=user_client.api_token())
    obj.reread()
    assert obj.maintenance_mode == new_mm_value, f'{obj.__class__.__name__} maintenance mode should be "{new_mm_value}"'


def extract_role_short_info(role: Role) -> RoleShortInfo:
    """Convert API Role object to RoleShortInfo"""
    return RoleShortInfo(role.id, role.name, tuple(role.category))<|MERGE_RESOLUTION|>--- conflicted
+++ resolved
@@ -19,15 +19,7 @@
 
 import allure
 import pytest
-<<<<<<< HEAD
-from adcm_client.base import (
-    BaseAPIObject,
-    NoSuchEndpointOrAccessIsDenied,
-    ObjectNotFound,
-)
-=======
 from adcm_client.base import BaseAPIObject, NoSuchEndpointOrAccessIsDenied, ObjectNotFound
->>>>>>> c8b864d6
 from adcm_client.objects import (
     ADCM,
     ADCMClient,
@@ -44,11 +36,8 @@
 )
 from adcm_client.wrappers.api import AccessIsDenied, ADCMApiWrapper
 from adcm_pytest_plugin.utils import catch_failed, random_string
-<<<<<<< HEAD
-=======
 
 from tests.functional.maintenance_mode.conftest import MM_IS_OFF, MM_IS_ON
->>>>>>> c8b864d6
 from tests.functional.rbac.checkers import Deny
 from tests.functional.tools import ADCMObjects, AnyADCMObject, get_object_represent
 
@@ -149,8 +138,7 @@
     )
     ViewPolicies = BusinessRole("View policy", methodcaller("policy_list"))
     CreatePolicy = BusinessRole(
-        "Create policy",
-        lambda x, **kwargs: x.policy_create(name="Test policy", objects=[], **kwargs),
+        "Create policy", lambda x, **kwargs: x.policy_create(name="Test policy", objects=[], **kwargs)
     )
 
     # ADCM client objects roles (should be checked directly by endpoint)
@@ -159,9 +147,7 @@
         "View any object configuration", methodcaller("config"), Deny.ViewConfigOf(ADCMObjects)
     )
     ViewAnyObjectHostComponents = BusinessRole(
-        "View any object host-components",
-        methodcaller("hostcomponent"),
-        Deny.ViewHostComponentOf((Cluster, Service)),
+        "View any object host-components", methodcaller("hostcomponent"), Deny.ViewHostComponentOf((Cluster, Service))
     )
     ViewAnyObjectImport = BusinessRole(
         "View any object import", methodcaller("imports"), Deny.ViewImportsOf((Cluster, Service))
@@ -182,34 +168,22 @@
     ViewHostConfigurations = BusinessRole("View host configurations", methodcaller("config"), Deny.ViewConfigOf(Host))
 
     CreateHostProvider = BusinessRole(
-        "Create provider",
-        lambda x: x.provider_create(name=f"new_provider {random_string(5)}"),
-        Deny.CreateProvider,
+        "Create provider", lambda x: x.provider_create(name=f"new_provider {random_string(5)}"), Deny.CreateProvider
     )
     CreateCluster = BusinessRole(
-        "Create cluster",
-        lambda x: x.cluster_create(name=f"new cluster {random_string(5)}"),
-        Deny.CreateCluster,
+        "Create cluster", lambda x: x.cluster_create(name=f"new cluster {random_string(5)}"), Deny.CreateCluster
     )
     EditClusterConfigurations = BusinessRole(
-        "Edit cluster configurations",
-        methodcaller("config_set_diff", {}),
-        Deny.ChangeConfigOf(Cluster),
+        "Edit cluster configurations", methodcaller("config_set_diff", {}), Deny.ChangeConfigOf(Cluster)
     )
     EditServiceConfigurations = BusinessRole(
-        "Edit service configurations",
-        methodcaller("config_set_diff", {}),
-        Deny.ChangeConfigOf(Service),
+        "Edit service configurations", methodcaller("config_set_diff", {}), Deny.ChangeConfigOf(Service)
     )
     EditComponentConfigurations = BusinessRole(
-        "Edit component configurations",
-        methodcaller("config_set_diff", {}),
-        Deny.ChangeConfigOf(Component),
+        "Edit component configurations", methodcaller("config_set_diff", {}), Deny.ChangeConfigOf(Component)
     )
     EditProviderConfigurations = BusinessRole(
-        "Edit provider configurations",
-        methodcaller("config_set_diff", {}),
-        Deny.ChangeConfigOf(Provider),
+        "Edit provider configurations", methodcaller("config_set_diff", {}), Deny.ChangeConfigOf(Provider)
     )
     EditHostConfigurations = BusinessRole(
         "Edit host configurations", methodcaller("config_set_diff", {}), Deny.ChangeConfigOf(Host)
@@ -239,9 +213,7 @@
         "View host-components", methodcaller("hostcomponent"), Deny.ViewHostComponentOf(Cluster)
     )
     EditHostComponents = BusinessRole(
-        "Edit host-components",
-        lambda x, *args: x.hostcomponent_set(*args),
-        Deny.EditHostComponentOf(Cluster),
+        "Edit host-components", lambda x, *args: x.hostcomponent_set(*args), Deny.EditHostComponentOf(Cluster)
     )
 
     AddService = BusinessRole("Add service", methodcaller("service_add", name="new_service"), Deny.AddServiceToCluster)
@@ -300,14 +272,8 @@
     BusinessRoles.EditServiceConfigurations,
     BusinessRoles.EditComponentConfigurations,
 )
-PROVIDER_VIEW_CONFIG_ROLES = (
-    BusinessRoles.ViewProviderConfigurations,
-    BusinessRoles.ViewHostConfigurations,
-)
-PROVIDER_EDIT_CONFIG_ROLES = (
-    BusinessRoles.EditProviderConfigurations,
-    BusinessRoles.EditHostConfigurations,
-)
+PROVIDER_VIEW_CONFIG_ROLES = (BusinessRoles.ViewProviderConfigurations, BusinessRoles.ViewHostConfigurations)
+PROVIDER_EDIT_CONFIG_ROLES = (BusinessRoles.EditProviderConfigurations, BusinessRoles.EditHostConfigurations)
 
 
 @pytest.fixture()
@@ -481,11 +447,7 @@
     else:
         suitable_objects = []
     policy = sdk_client.policy_create(
-        name=f"Policy with role {role_name}",
-        role=role,
-        objects=suitable_objects,
-        user=users,
-        group=groups,
+        name=f"Policy with role {role_name}", role=role, objects=suitable_objects, user=users, group=groups
     )
     return policy
 
