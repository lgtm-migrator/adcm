# Licensed under the Apache License, Version 2.0 (the "License");
# you may not use this file except in compliance with the License.
# You may obtain a copy of the License at
#
#      http://www.apache.org/licenses/LICENSE-2.0
#
# Unless required by applicable law or agreed to in writing, software
# distributed under the License is distributed on an "AS IS" BASIS,
# WITHOUT WARRANTIES OR CONDITIONS OF ANY KIND, either express or implied.
# See the License for the specific language governing permissions and
# limitations under the License.

"""
Test inventory modification after host has entered maintenance mode
"""

import itertools
from typing import Set, Tuple

import allure
import pytest
from adcm_client.objects import Action, ADCMClient, Cluster, Component, GroupConfig, Host, Service
from adcm_pytest_plugin.docker_utils import ADCM
from adcm_pytest_plugin.utils import get_or_add_service
from tests.functional.conftest import only_clean_adcm
from tests.functional.maintenance_mode.conftest import (
    BUNDLES_DIR,
    DEFAULT_SERVICE_NAME,
    FIRST_COMPONENT,
    MM_IS_OFF,
    MM_IS_ON,
    SECOND_COMPONENT,
    add_hosts_to_cluster,
    set_maintenance_mode,
    turn_mm_on,
)
from tests.functional.maintenance_mode.test_hosts_behavior import ACTION_ALLOWED_IN_MM
from tests.functional.tools import (
    build_hc_for_hc_acl_action,
    create_config_group_and_add_host,
    get_inventory_file,
<<<<<<< HEAD
=======
    get_object_represent,
>>>>>>> c8b864d6
)
from tests.library.assertions import sets_are_equal

# pylint: disable=redefined-outer-name

pytestmark = [only_clean_adcm]

DEFAULT_ACTION_NAME = "default_action"
HC_ACL_SERVICE_NAME = "hc_acl_service"

DEFAULT_SERVICE_COMPONENT_MM_BUNDLE = "cluster_mm_allowed"


@pytest.fixture(params=[pytest.param(DEFAULT_SERVICE_NAME, id="default_service")])
def cluster_with_hc_set(request, cluster_with_mm, hosts) -> Cluster:
    """
    Add 4 hosts to cluster
    first_component is placed on 4 hosts
    second_component on 2 hosts
    """
    service_name = request.param
    hosts_in_cluster = hosts[:4]
    service = get_or_add_service(cluster_with_mm, service_name)
    first_component = service.component(name=FIRST_COMPONENT)
    second_component = service.component(name=SECOND_COMPONENT)
    for host in hosts_in_cluster:
        cluster_with_mm.host_add(host)
    cluster_with_mm.hostcomponent_set(
        *[(host, first_component) for host in hosts_in_cluster],
        *[(host, second_component) for host in hosts_in_cluster[:2]],
    )
    return cluster_with_mm


@pytest.fixture(params=[pytest.param(DEFAULT_SERVICE_COMPONENT_MM_BUNDLE, id="default_cluster")])
def cluster_with_service_component_mm(
    request, sdk_client_fs, hosts
) -> tuple[Cluster, Service, Component, Component, Host, Host]:
    bundle = sdk_client_fs.upload_from_fs(BUNDLES_DIR / request.param)
    cluster = bundle.cluster_create("Cluster with allowed MM")
    service = cluster.service_add(name="test_service")
    first_component = service.component(name="first_component")
    second_component = service.component(name="second_component")
    host_1, host_2, *_ = hosts
    cluster.hostcomponent_set((cluster.host_add(host_1), first_component), (cluster.host_add(host_2), second_component))
    return cluster, service, first_component, second_component, host_1, host_2


@pytest.fixture()
def config_groups(cluster_with_hc_set) -> Tuple[GroupConfig, GroupConfig, GroupConfig]:
    """Add config group to the cluster, service and one of components"""
    changed_config = {"attr": {"group_keys": {"some_param": True}}, "config": {"some_param": 42}}
    host_1, host_2, host_3, *_ = cluster_with_hc_set.host_list()
    service = cluster_with_hc_set.service()
    component = service.component(name=FIRST_COMPONENT)
    cluster_group = create_config_group_and_add_host("Cluster Config Group", cluster_with_hc_set, host_1)
    cluster_group.config_set_diff(changed_config)
    service_group = create_config_group_and_add_host("Service Config Group", service, host_2)
    service_group.config_set_diff(changed_config)
    component_group = create_config_group_and_add_host("Component Config Group", component, host_3)
    component_group.config_set_diff(changed_config)
    return cluster_group, service_group, component_group


@pytest.fixture()
def host_not_in_config_group(cluster_with_hc_set, config_groups) -> Host:
    """Get one host that is not in config group"""
    hosts_in_groups = {host.fqdn for host in itertools.chain.from_iterable(group.hosts() for group in config_groups)}
    return [host for host in cluster_with_hc_set.host_list() if host.fqdn not in hosts_in_groups][0]


def test_hosts_in_mm_removed_from_inventory(api_client, adcm_fs, cluster_with_hc_set):
    """Test filtering of hosts in inventory file when hosts are in MM"""
    host, *_ = cluster_with_hc_set.host_list()
    service = cluster_with_hc_set.service()
    action_on_service = service.action(name=ACTION_ALLOWED_IN_MM)

    inventory = run_action_and_get_inventory(action_on_service, adcm_fs)
    check_all_hosts_are_present(inventory, cluster_with_hc_set)

    turn_mm_on(api_client, host)

    inventory = run_action_and_get_inventory(action_on_service, adcm_fs)
    check_hosts_in_mm_are_absent(inventory, cluster_with_hc_set)


def test_hosts_in_mm_removed_from_group_config(
    api_client, adcm_fs, cluster_with_hc_set, config_groups, host_not_in_config_group
):
    """Test filtering of hosts in inventory file when hosts are in MM and in config group"""
    *_, component_group = config_groups
    component: Component = cluster_with_hc_set.service().component(name=FIRST_COMPONENT)
    action_on_component = component.action(name=ACTION_ALLOWED_IN_MM)

    inventory = run_action_and_get_inventory(action_on_component, adcm_fs)
    check_all_hosts_are_present(inventory, cluster_with_hc_set)

    turn_mm_on(api_client, component_group.hosts()[0])
    turn_mm_on(api_client, host_not_in_config_group)

    inventory = run_action_and_get_inventory(action_on_component, adcm_fs)
    check_hosts_in_mm_are_absent(inventory, cluster_with_hc_set)


def test_hosts_filtered_when_added_to_group_config_after_entering_mm(api_client, adcm_fs, cluster_with_hc_set):
    """Test filtering of hosts in inventory file when host entered MM and then added to config group"""
    component: Component = cluster_with_hc_set.service().component(name=FIRST_COMPONENT)
    host = cluster_with_hc_set.host(
        fqdn=next(filter(lambda hc: hc["component_id"] == component.id, cluster_with_hc_set.hostcomponent()))["host"]
    )
    action_on_component = component.action(name=ACTION_ALLOWED_IN_MM)

    turn_mm_on(api_client, host)

    create_config_group_and_add_host("Component Group", component, host)
    inventory = run_action_and_get_inventory(action_on_component, adcm_fs)
    check_hosts_in_mm_are_absent(inventory, cluster_with_hc_set)


@pytest.mark.parametrize("cluster_with_hc_set", [HC_ACL_SERVICE_NAME], indirect=True)
def test_host_filtering_with_hc_acl(api_client, adcm_fs, cluster_with_hc_set: Cluster, hosts):
    """Test filtering of hosts in MM in inventory groups when action have `hc_acl` directive"""
    cluster = cluster_with_hc_set
    service = cluster.service(name=HC_ACL_SERVICE_NAME)
    first_component = service.component(name=FIRST_COMPONENT)
    host, *_ = cluster.host_list()
    *_, free_host = hosts

    add_hosts_to_cluster(cluster, [free_host])

    turn_mm_on(api_client, host)

    inventory = run_action_and_get_inventory(
        service.action(name="change"),
        adcm_fs,
        hc=build_hc_for_hc_acl_action(cluster, add=[(first_component, free_host)], remove=[(first_component, host)]),
    )
    check_hosts_in_mm_are_absent(inventory, cluster, service_name=HC_ACL_SERVICE_NAME)
    _check_add_remove_groups(inventory, add={free_host.fqdn}, remove=set())


def test_mm_flag_on_service_and_components(cluster_with_service_component_mm, sdk_client_fs, api_client, adcm_fs: ADCM):
    """Test that MM flag is set correctly on services and components in inventory"""
    action_name = "allowed_in_mm"
    _, service, first_component, second_component, _, second_host = cluster_with_service_component_mm

    set_maintenance_mode(api_client=api_client, adcm_object=service, maintenance_mode=MM_IS_ON)
    check_mm_flag_in_inventory(
        client=sdk_client_fs,
        inventory=run_action_and_get_inventory(service.action(name=action_name), adcm_fs),
        expect_on=(service, first_component, second_component),
    )

    set_maintenance_mode(api_client=api_client, adcm_object=service, maintenance_mode=MM_IS_OFF)
    set_maintenance_mode(api_client=api_client, adcm_object=first_component, maintenance_mode=MM_IS_ON)
    check_mm_flag_in_inventory(
        client=sdk_client_fs,
        inventory=run_action_and_get_inventory(service.action(name=action_name), adcm_fs),
        expect_on=(first_component,),
        expect_off=(service, second_component),
    )

    set_maintenance_mode(api_client=api_client, adcm_object=second_host, maintenance_mode=MM_IS_ON)
    set_maintenance_mode(api_client=api_client, adcm_object=first_component, maintenance_mode=MM_IS_OFF)
    check_mm_flag_in_inventory(
        client=sdk_client_fs,
        inventory=run_action_and_get_inventory(service.action(name=action_name), adcm_fs),
        expect_on=(second_component,),
        expect_off=(service, first_component),
    )


def run_action_and_get_inventory(action: Action, adcm: ADCM, **run_kwargs) -> dict:
    """Run action and get inventory file contents from container"""
    with allure.step(f"Run action {action.name}"):
        task = action.run(**run_kwargs)
        task.wait()
    with allure.step(f"Get inventory of task {task.id}"):
        return get_inventory_file(adcm, task.id)


@allure.step("Check that all hosts are presented in inventory")
def check_all_hosts_are_present(inventory: dict, cluster: Cluster) -> None:
    """Expect all hosts to be presented in inventory"""
    expected = {host.fqdn for host in cluster.host_list()}
    expected_on_second_component = {hc["host"] for hc in cluster.hostcomponent() if hc["component"] == SECOND_COMPONENT}
    _check_groups(inventory, expected, expected_on_second_component)


@allure.step("Check that hosts in maintenance mode are absent in regular groups")
def check_hosts_in_mm_are_absent(inventory: dict, cluster: Cluster, service_name: str = DEFAULT_SERVICE_NAME) -> None:
    """Expect hosts in MM are filtered out from inventory"""
    hostnames_in_mm = {host.fqdn for host in cluster.host_list() if host.maintenance_mode == MM_IS_ON}
    expected = {host.fqdn for host in cluster.host_list()}.difference(hostnames_in_mm)
    expected_on_second_component = {
        hc["host"] for hc in cluster.hostcomponent() if hc["component"] == SECOND_COMPONENT
    }.difference(hostnames_in_mm)
    _check_groups(inventory, expected, expected_on_second_component, service_name)
    components_with_mm = {hc["component"] for hc in cluster.hostcomponent() if hc["host"] in hostnames_in_mm}
    if len(components_with_mm) == 0:
        raise RuntimeError('There should be at least 1 component with host in MM')
    for component in components_with_mm:
        _check_mm_groups(inventory, service_name, component, hostnames_in_mm)


@allure.step("Check MM attributes of services and components in inventory")
def check_mm_flag_in_inventory(
    client: ADCMClient,
    inventory: dict,
    expect_on: tuple[Service | Component, ...] = (),
    expect_off: tuple[Service | Component, ...] = (),
):
    # pylint: disable=unsupported-membership-test,unsubscriptable-object
    for obj in expect_on:
        with allure.step(f"Check that MM of {get_object_represent(obj)} is 'ON' in inventory"):
            node = _get_object_node(inventory=inventory, client=client, adcm_object=obj)
            assert "maintenance_mode" in node, f"No field 'maintenance_mode' found within {node.keys()}"
            assert node["maintenance_mode"] is True

    for obj in expect_off:
        with allure.step(f"Check that MM of {get_object_represent(obj)} is 'OFF' in inventory"):
            node = _get_object_node(inventory=inventory, client=client, adcm_object=obj)
            assert "maintenance_mode" in node, f"No field 'maintenance_mode' found within {node.keys()}"
            assert node["maintenance_mode"] is False
    # pylint: enable=unsupported-membership-test,unsubscriptable-object


@allure.step("Check that correct hosts are presented in regular groups")
def _check_groups(
    inventory,
    expected_hosts: set,
    expected_on_second_component: set,
    service_name: str = DEFAULT_SERVICE_NAME,
):
    children = inventory["all"]["children"]
    second_component_key = f"{service_name}.{SECOND_COMPONENT}"

    for group_to_check in ("CLUSTER", service_name, f"{service_name}.{FIRST_COMPONENT}"):
        hosts_on_object = set(children[group_to_check]["hosts"].keys())
        sets_are_equal(
            hosts_on_object,
            expected_hosts,
            f'Wrong hosts are presented in inventory of group "{group_to_check}"',
        )

    second_component_hosts = set(children[second_component_key]["hosts"].keys())
    sets_are_equal(
        second_component_hosts,
        expected_on_second_component,
        f'Wrong hosts are presented in inventory of "{second_component_key}"',
    )


def _check_mm_groups(inventory: dict, service_name: str, component_name: str, hosts_in_mm: Set[str]):
    children = inventory["all"]["children"]
    service_key = f"{service_name}.maintenance_mode"
    second_component_key = f"{service_name}.{component_name}.maintenance_mode"

    with allure.step("Check maintenance mode groups are presented in inventory"):
        assert service_key in children, f"{service_key} not found in: {', '.join(children.keys())}"
        assert second_component_key in children, f"{second_component_key} not found in: {', '.join(children.keys())}"

    with allure.step("Check that correct hosts are in MM groups"):
        hosts_in_group = set(children[service_key]["hosts"].keys())
        sets_are_equal(hosts_in_group, hosts_in_mm, "Wrong hosts in service's maintenance mode group")
        hosts_in_group = set(children[second_component_key]["hosts"].keys())
        sets_are_equal(hosts_in_group, hosts_in_mm, "Wrong hosts in component's maintenance mode group")


def _check_add_remove_groups(inventory, add: Set[str], remove: Set[str]):
    """Check one group with "add" and one with "remove" suffix"""
    children = inventory["all"]["children"]
    add_nodes = [(k, v) for k, v in children.items() if "add" in k]
    if not add_nodes:
        raise AssertionError('At least one node with "add" suffix should be presented in inventory')
    remove_nodes = [(k, v) for k, v in children.items() if "remove" in k]
    if not remove_nodes:
        raise AssertionError('At least on node with "remove" suffix should be presented in inventory')

    node_name, node_value = add_nodes[0]
    with allure.step(f"Check node {node_name}"):
        actual_hosts = set(node_value["hosts"].keys())
        sets_are_equal(actual_hosts, add, '"add" node is incorrect')

    node_name, node_value = remove_nodes[0]
    with allure.step(f"Check node {node_name}"):
        actual_hosts = set(node_value["hosts"].keys())
        sets_are_equal(actual_hosts, remove, '"remove" node is incorrect')


def _get_object_node(inventory: dict, client: ADCMClient, adcm_object: Service | Component) -> dict:
    services_node = inventory["all"]["children"]["CLUSTER"]["vars"]["services"]
    match adcm_object:
        case Service():
            return services_node[adcm_object.name]
        case Component():
            return services_node[client.service(id=adcm_object.service_id).name][adcm_object.name]
        case _:
            raise ValueError("`adcm_object` can be only Service or Component")<|MERGE_RESOLUTION|>--- conflicted
+++ resolved
@@ -22,6 +22,7 @@
 from adcm_client.objects import Action, ADCMClient, Cluster, Component, GroupConfig, Host, Service
 from adcm_pytest_plugin.docker_utils import ADCM
 from adcm_pytest_plugin.utils import get_or_add_service
+
 from tests.functional.conftest import only_clean_adcm
 from tests.functional.maintenance_mode.conftest import (
     BUNDLES_DIR,
@@ -39,10 +40,7 @@
     build_hc_for_hc_acl_action,
     create_config_group_and_add_host,
     get_inventory_file,
-<<<<<<< HEAD
-=======
     get_object_represent,
->>>>>>> c8b864d6
 )
 from tests.library.assertions import sets_are_equal
 
@@ -272,10 +270,7 @@
 
 @allure.step("Check that correct hosts are presented in regular groups")
 def _check_groups(
-    inventory,
-    expected_hosts: set,
-    expected_on_second_component: set,
-    service_name: str = DEFAULT_SERVICE_NAME,
+    inventory, expected_hosts: set, expected_on_second_component: set, service_name: str = DEFAULT_SERVICE_NAME
 ):
     children = inventory["all"]["children"]
     second_component_key = f"{service_name}.{SECOND_COMPONENT}"
@@ -283,9 +278,7 @@
     for group_to_check in ("CLUSTER", service_name, f"{service_name}.{FIRST_COMPONENT}"):
         hosts_on_object = set(children[group_to_check]["hosts"].keys())
         sets_are_equal(
-            hosts_on_object,
-            expected_hosts,
-            f'Wrong hosts are presented in inventory of group "{group_to_check}"',
+            hosts_on_object, expected_hosts, f'Wrong hosts are presented in inventory of group "{group_to_check}"'
         )
 
     second_component_hosts = set(children[second_component_key]["hosts"].keys())
