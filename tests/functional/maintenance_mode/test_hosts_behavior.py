# Licensed under the Apache License, Version 2.0 (the "License");
# you may not use this file except in compliance with the License.
# You may obtain a copy of the License at
#
#      http://www.apache.org/licenses/LICENSE-2.0
#
# Unless required by applicable law or agreed to in writing, software
# distributed under the License is distributed on an "AS IS" BASIS,
# WITHOUT WARRANTIES OR CONDITIONS OF ANY KIND, either express or implied.
# See the License for the specific language governing permissions and
# limitations under the License.

"""
Test hosts maintenance mode behaviour
"""

from typing import Iterable, Set, Tuple

import allure
import pytest
from adcm_client.objects import Cluster, Component, Host
<<<<<<< HEAD
=======

>>>>>>> c8b864d6
from tests.functional.conftest import only_clean_adcm
from tests.functional.maintenance_mode.conftest import (
    ANOTHER_SERVICE_NAME,
    BUNDLES_DIR,
    DEFAULT_SERVICE_NAME,
<<<<<<< HEAD
    DISABLING_CAUSE,
    MM_IS_DISABLED,
    MM_IS_OFF,
    MM_IS_ON,
    add_hosts_to_cluster,
    check_hosts_mm_is,
=======
    MM_IS_OFF,
    MM_IS_ON,
    MM_NOT_ALLOWED,
    add_hosts_to_cluster,
    check_mm_is,
    check_mm_availability,
    expect_changing_mm_fail,
>>>>>>> c8b864d6
    get_disabled_actions_names,
    get_enabled_actions_names,
    remove_hosts_from_cluster,
    turn_mm_off,
    turn_mm_on,
<<<<<<< HEAD
)
from tests.functional.tools import (
    AnyADCMObject,
    build_hc_for_hc_acl_action,
    get_object_represent,
)
from tests.library.assertions import (
    expect_api_error,
    expect_no_api_error,
    is_empty,
    sets_are_equal,
)
from tests.library.errorcodes import (
    ACTION_ERROR,
    INVALID_HC_HOST_IN_MM,
    MAINTENANCE_MODE_NOT_AVAILABLE,
    ADCMError,
=======
>>>>>>> c8b864d6
)
from tests.functional.tools import AnyADCMObject, build_hc_for_hc_acl_action, get_object_represent
from tests.library.assertions import expect_api_error, expect_no_api_error, is_empty, sets_are_equal
from tests.library.errorcodes import ACTION_ERROR, INVALID_HC_HOST_IN_MM, MAINTENANCE_MODE_NOT_AVAILABLE, ADCMError

# pylint: disable=redefined-outer-name

ACTION_ALLOWED_IN_MM = 'allowed_in_mm'
ACTION_NOT_ALLOWED_IN_MM = 'not_allowed_in_mm'
ENABLED_ACTIONS = {ACTION_ALLOWED_IN_MM}
DISABLED_ACTIONS = {'default_action', ACTION_NOT_ALLOWED_IN_MM}


@pytest.fixture()
def host_actions_cluster(sdk_client_fs) -> Cluster:
    """Upload and create cluster with host actions from cluster, service and component"""
    bundle = sdk_client_fs.upload_from_fs(BUNDLES_DIR / 'cluster_host_actions')
    cluster = bundle.cluster_create('Cluster with host actions')
    cluster.service_add(name=DEFAULT_SERVICE_NAME)
    return cluster


@only_clean_adcm
@pytest.mark.parametrize(
    'cluster_without_mm',
    ['cluster_mm_disallowed', 'cluster_mm_missing'],
    ids=lambda x: x.strip('cluster_'),
    indirect=True,
)
def test_adding_host_to_cluster(api_client, cluster_with_mm, cluster_without_mm, hosts):
    """
    Test that adding/removing host to/from cluster affects "maintenance_mode" flag on host
    """
    hosts_to_cluster_with_mm = first_host, second_host = hosts[:2]
    hosts_to_cluster_without_mm = third_host, _ = hosts[2:4]
    free_hosts = hosts[-2:]

    check_mm_availability(MM_NOT_ALLOWED, *hosts)

    add_hosts_to_cluster(cluster_without_mm, hosts_to_cluster_without_mm)
    check_mm_availability(MM_NOT_ALLOWED, *hosts)

    add_hosts_to_cluster(cluster_with_mm, hosts_to_cluster_with_mm)
    check_mm_is(MM_IS_OFF, *hosts_to_cluster_with_mm)
    check_mm_availability(MM_NOT_ALLOWED, *hosts_to_cluster_without_mm, *free_hosts)

    turn_mm_on(api_client, first_host)
    check_mm_is(MM_IS_ON, first_host)
    check_mm_is(MM_IS_OFF, second_host)
    check_mm_availability(MM_NOT_ALLOWED, *hosts_to_cluster_without_mm, *free_hosts)

    expect_changing_mm_fail(api_client, third_host, MM_IS_ON)
    check_mm_availability(MM_NOT_ALLOWED, *hosts_to_cluster_without_mm)
    turn_mm_off(api_client, third_host)
    check_mm_availability(MM_NOT_ALLOWED, *hosts_to_cluster_without_mm)

    remove_hosts_from_cluster(cluster_with_mm, hosts_to_cluster_with_mm)
    remove_hosts_from_cluster(cluster_without_mm, hosts_to_cluster_without_mm)
    check_mm_availability(MM_NOT_ALLOWED, *hosts)


def test_mm_hosts_not_allowed_in_hc_map(api_client, cluster_with_mm, hosts):
    """
    Test that hosts in MM aren't allowed to be used in hostcomponent map
    """
    cluster = cluster_with_mm
    first_component = cluster_with_mm.service(name=DEFAULT_SERVICE_NAME).component(name='first_component')
    host_in_mm, regular_host, *_ = hosts

    add_hosts_to_cluster(cluster, (host_in_mm, regular_host))
    turn_mm_on(api_client, host_in_mm)
    with allure.step('Try to set HC map with one of hosts in MM'):
        _expect_hc_set_to_fail(cluster, [(host_in_mm, first_component)], err_=INVALID_HC_HOST_IN_MM)
        _expect_hc_set_to_fail(
            cluster, [(host_in_mm, first_component), (regular_host, first_component)], err_=INVALID_HC_HOST_IN_MM
        )

    with allure.step('Place component on "working" host'):
        hc_with_regular_host = cluster.hostcomponent_set((regular_host, first_component))

    with allure.step("Try to set HC map with one of hosts in MM and check that hc-map hasn't changed"):
        _expect_hc_set_to_fail(
            cluster, [(host_in_mm, first_component), (regular_host, first_component)], err_=INVALID_HC_HOST_IN_MM
        )
        cluster.reread()
        _check_hostcomponents_are_equal(cluster.hostcomponent(), hc_with_regular_host)


def test_actions_not_allowed_in_mm_are_disabled_due_to_host_in_mm(api_client, cluster_with_mm, hosts):
    """
    Test that actions that aren't allowed in maintenance mode
    - are disabled when MM host is in vertical hierarchy (cluster-service-component)
    - aren't disabled when MM host is on another service's component / on another component.
    """
    first_host, second_host, *_ = hosts
    cluster = cluster_with_mm
    first_service = cluster.service(name=DEFAULT_SERVICE_NAME)
    first_component = first_service.component(name='first_component')
    second_component = first_service.component(name='second_component')
    second_service = cluster.service_add(name=ANOTHER_SERVICE_NAME)
    second_service_components = second_service.component_list()
    all_objects = [
        cluster,
        first_service,
        second_service,
        first_component,
        second_component,
        *second_service_components,
    ]

    add_hosts_to_cluster(cluster, (first_host, second_host))
    cluster.hostcomponent_set(
        (first_host, first_component),
        (second_host, second_component),
        (second_host, second_service_components[0]),
        (second_host, second_service_components[1]),
    )
    check_all_actions_are_enabled(*all_objects)

    with allure.step(f'Turn MM "on" on host {first_host.fqdn} and check actions are disabled correctly'):
        turn_mm_on(api_client, first_host)
        check_actions_are_disabled_on(cluster, first_service, first_component)
        check_all_actions_are_enabled(second_component, second_service, *second_service_components)

    with allure.step(f'Turn MM "off" on host {first_host.fqdn} and expect all objects\' actions to be enabled'):
        turn_mm_off(api_client, first_host)
        check_all_actions_are_enabled(*all_objects)


def test_provider_and_host_actions_affected_by_mm(api_client, cluster_with_mm, provider, hosts):
    """
    Test that host in MM doesn't affect provider's actions,
    but cleans action list of this host (including `host_action: true`)
    """
    cluster = cluster_with_mm
    component = cluster.service(name=DEFAULT_SERVICE_NAME).component(name='first_component')
    first_host, second_host, *_ = hosts
    actions_on_provider = {'default_action'}
    actions_on_host = {'default_action', 'see_me_on_host'}

    def _available_actions_are(on_first_host: set, on_second_host: set, on_provider: set):
        check_visible_actions(first_host, on_first_host)
        check_visible_actions(second_host, on_second_host)
        check_visible_actions(provider, on_provider)

    add_hosts_to_cluster(cluster, (first_host, second_host))
    cluster.hostcomponent_set((first_host, component), (second_host, component))
    _available_actions_are(actions_on_host, actions_on_host, actions_on_provider)

    turn_mm_on(api_client, first_host)
    _available_actions_are(actions_on_host, actions_on_host, actions_on_provider)

    turn_mm_off(api_client, first_host)
    _available_actions_are(actions_on_host, actions_on_host, actions_on_provider)


def test_host_actions_on_another_component_host(api_client, host_actions_cluster, hosts):
    """
    Test host_actions from cluster, service and component are working correctly
    with regular host with component that is also mapped to an MM host
    """
    expected_enabled = {'default_action'} | {
        f'{obj_type}_host_action_allowed' for obj_type in ('cluster', 'service', 'component')
    }
    expected_disabled = {f'{obj_type}_host_action_disallowed' for obj_type in ('cluster', 'service', 'component')}

    host_in_mm, regular_host, *_ = hosts
    cluster = host_actions_cluster
    component = cluster.service().component()

    add_hosts_to_cluster(cluster, (host_in_mm, regular_host))
    cluster.hostcomponent_set((host_in_mm, component), (regular_host, component))

    turn_mm_on(api_client, host_in_mm)

    enabled_actions = get_enabled_actions_names(regular_host)
    disabled_actions = get_disabled_actions_names(regular_host)

    with allure.step('Check that correct actions are enabled/disabled on the host'):
        sets_are_equal(enabled_actions, expected_enabled, f'Incorrect actions are enabled on host {regular_host.fqdn}')
        sets_are_equal(
            disabled_actions, expected_disabled, f'Incorrect actions are disabled on host {regular_host.fqdn}'
        )


def test_running_disabled_actions_is_forbidden(api_client, cluster_with_mm, hosts):
    """
    Test that disabled actions actually can't be launched
    and that host's filtered action can't be launched directly via API
    """
    cluster = cluster_with_mm
    service = cluster.service(name=DEFAULT_SERVICE_NAME)
    first_component, second_component = service.component_list()
    first_host, second_host, *_ = hosts

    add_hosts_to_cluster(cluster, (first_host, second_host))
    cluster.hostcomponent_set((first_host, first_component), (second_host, second_component))

    host_action_from_itself = first_host.action(name='default_action')
    host_action_from_component = first_host.action(name='see_me_on_host')

    turn_mm_on(api_client, first_host)

    expect_api_error(
        'run not allowed in MM action on service',
        service.action(name=ACTION_NOT_ALLOWED_IN_MM).run,
        err_=ACTION_ERROR,
    )
    task = expect_no_api_error('run allowed in MM action on service', service.action(name=ACTION_ALLOWED_IN_MM).run)

    expect_api_error('run action on host in MM', host_action_from_itself.run, err_=ACTION_ERROR)
    task.wait()
    expect_no_api_error('run action `host_action: true` on host in MM', host_action_from_component.run)


@only_clean_adcm
def test_host_actions_with_mm(api_client, cluster_with_mm, hosts):
    """
    Test that host actions (`host_action: true`) are working correctly
    with `allow_in_maintenance_mode` flag
    """
    allowed_action = 'allowed_in_mm'
    not_allowed_action = 'not_allowed_in_mm'
    default_action_of_host = 'default_action'
    all_actions = {allowed_action, not_allowed_action, default_action_of_host}
    cluster = cluster_with_mm
    component = cluster.service_add(name='host_actions').component()
    host_in_mm, regular_host, *_ = hosts

    add_hosts_to_cluster(cluster, (host_in_mm, regular_host))
    cluster.hostcomponent_set((host_in_mm, component), (regular_host, component))
    turn_mm_on(api_client, host_in_mm)

    check_visible_actions(host_in_mm, all_actions)
    check_visible_actions(regular_host, all_actions)

    expect_no_api_error('run allowed in MM action', host_in_mm.action(name=allowed_action).run).wait()

    expect_api_error(
        'run not allowed in MM action', regular_host.action(name=not_allowed_action).run, err_=ACTION_ERROR
    )
    expect_api_error('run not allowed in MM action', host_in_mm.action(name=not_allowed_action).run, err_=ACTION_ERROR)
    expect_api_error(
        'run not allowed in MM action of host', host_in_mm.action(name=default_action_of_host).run, err_=ACTION_ERROR
    )
    expect_no_api_error('run allowed in MM action', regular_host.action(name=allowed_action).run)


@only_clean_adcm
def test_hc_acl_action_with_mm(api_client, cluster_with_mm, hosts):
    """
    Test behaviour of actions with `hc_acl`:
    - adding component on host in MM should be forbidden
    - removing component from host in MM should be allowed
    """
    mm_host_1, mm_host_2, mm_host_3, regular_host_1, regular_host_2, *_ = hosts
    service = cluster_with_mm.service_add(name='hc_acl_service')
    first_component = service.component(name='first_component')
    second_component = service.component(name='second_component')

    add_hosts_to_cluster(cluster_with_mm, (mm_host_1, mm_host_2, mm_host_3, regular_host_1, regular_host_2))
    cluster_with_mm.hostcomponent_set(
        (mm_host_1, first_component),
        (regular_host_1, second_component),
        (mm_host_2, second_component),
        (mm_host_3, first_component),
        (mm_host_3, second_component),
    )
    turn_mm_on(api_client, mm_host_1)
    turn_mm_on(api_client, mm_host_2)
    turn_mm_on(api_client, mm_host_3)

    with allure.step('Check "adding" component to a host in MM is forbidden'):
        expect_api_error(
            'add component to a host in MM with hc_acl action',
            service.action(name='expand').run,
            hc=build_hc_for_hc_acl_action(cluster_with_mm, add=[(second_component, mm_host_1)]),
        )

    with allure.step('Check "removing" component from a host in MM is allowed'):
        expect_no_api_error(
            'remove component from a MM host with hc_acl action',
            service.action(name='shrink').run,
            hc=build_hc_for_hc_acl_action(cluster_with_mm, remove=[(second_component, mm_host_2)]),
        ).wait()

    with allure.step('Check "moving" component from host in MM to a regular host in one action is allowed'):
        expect_no_api_error(
            'move component from MM host to regular one',
            service.action(name='change').run,
            hc=build_hc_for_hc_acl_action(
                cluster_with_mm, [(first_component, mm_host_1)], [(first_component, regular_host_1)]
            ),
        )


@only_clean_adcm
def test_hosts_in_not_blocking_regular_hc_acl(cluster_with_mm, hosts):
    """
    Test that hosts in MM doesn't block operations on "regular" hosts
    (for components with both type of hosts)
    """
    service = cluster_with_mm.service_add(name='hc_acl_service')
    first_component = service.component(name='first_component')
    second_component = service.component(name='second_component')
    mm_host_1, mm_host_2, regular_host_1, regular_host_2, *_ = hosts

    add_hosts_to_cluster(cluster_with_mm, (mm_host_1, mm_host_2, regular_host_1, regular_host_2))
    cluster_with_mm.hostcomponent_set(
        (mm_host_1, first_component),
        (regular_host_1, first_component),
        (regular_host_1, second_component),
        (mm_host_2, second_component),
    )

    expect_no_api_error(
        'add component on host not in MM with hc_acl action',
        service.action(name='expand').run,
        hc=build_hc_for_hc_acl_action(cluster_with_mm, add=[(second_component, regular_host_2)]),
    ).wait()

    expect_no_api_error(
        'remove component from host not in MM with hc_acl_action',
        service.action(name='shrink').run,
        hc=build_hc_for_hc_acl_action(cluster_with_mm, remove=[(second_component, regular_host_2)]),
    )


@only_clean_adcm
def test_state_after_mm_switch(api_client, cluster_with_mm, hosts):
    """
    Test that state stays the same after switch of MM flag
    """
    host, *_ = hosts
    expected_state = host.state

    add_hosts_to_cluster(cluster_with_mm, [host])
    check_state(host, expected_state)
    turn_mm_on(api_client, host)
    check_state(host, expected_state)
    turn_mm_off(api_client, host)
    check_state(host, expected_state)
    remove_hosts_from_cluster(cluster_with_mm, [host])
    check_state(host, expected_state)


@only_clean_adcm
def test_set_value_not_in_enum_in_mm(cluster_with_mm, hosts):
    """
    Test that value 'disabled' can't be set to a host in 'on/off' mode
    and another value than 'on', 'off', 'disabled' can't be sent in MM field of the host
    """
    mm_value = 'diisabled'
    host, *_ = hosts

    add_hosts_to_cluster(cluster_with_mm, [host])
    expect_api_error('Set value "disabled" to MM', lambda: host.maintenance_mode_set('disabled'))
    expect_api_error(f'Set value "{mm_value}" to MM', lambda: host.maintenance_mode_set(mm_value))


def test_mm_after_cluster_deletion(api_client, cluster_with_mm, hosts):
    """
    Test that MM on hosts from deleted cluster is "disabled"
    """
    host_1, host_2, *_ = hosts
    add_hosts_to_cluster(cluster_with_mm, [host_1, host_2])
    turn_mm_on(api_client, host_2)
    check_mm_is(MM_IS_OFF, host_1)
    check_mm_is(MM_IS_ON, host_2)
    with allure.step('Delete cluster'):
        cluster_with_mm.delete()
    check_mm_availability(MM_NOT_ALLOWED, host_1, host_2)


def check_actions_are_disabled_on(*objects) -> None:
    """Check that correct actions are disabled on given objects"""
    for adcm_object in objects:
        object_representation = get_object_represent(adcm_object)
        enabled_actions_on_object = get_enabled_actions_names(adcm_object)
        sets_are_equal(
            enabled_actions_on_object,
            ENABLED_ACTIONS,
            f'Actions should be enabled on {object_representation}.\nCheck attachment.',
        )
        disabled_actions_on_object = get_disabled_actions_names(adcm_object)
        sets_are_equal(
            disabled_actions_on_object,
            DISABLED_ACTIONS,
            f'Actions should be disabled on {object_representation}.\nCheck attachment.',
        )


def check_all_actions_are_enabled(*objects) -> None:
    """Check that all actions are enabled on given objects"""
    for adcm_object in objects:
        disabled_actions_on_object = get_disabled_actions_names(adcm_object)
        is_empty(
            disabled_actions_on_object, f'None of actions should be disabled on {get_object_represent(adcm_object)}'
        )


def check_visible_actions(adcm_object: AnyADCMObject, action_names: Set[str]) -> None:
    """Check actions are presented in object's action list"""
    actual_names = {action.name for action in adcm_object.action_list()}
    object_represent = get_object_represent(adcm_object)
    with allure.step(f'Check action list of {object_represent}'):
        if action_names:
            sets_are_equal(
                actual_names,
                action_names,
                f'Action list is incorrect for object {object_represent}.\nCheck attachments for more details.',
            )
        else:
            is_empty(actual_names, 'Action list should be empty')


def check_state(host: Host, expected_state: str) -> None:
    """Check that state is equal to the expected state"""
    host.reread()
    assert (
        actual_state := host.state
    ) == expected_state, f'State of host {host.fqdn} should be {expected_state}, not {actual_state}'


def _expect_hc_set_to_fail(
    cluster: Cluster, hostcomponent: Iterable[Tuple[Host, Component]], err_: ADCMError = MAINTENANCE_MODE_NOT_AVAILABLE
) -> None:
    expect_api_error(
        'set hostcomponent with one of hosts in MM mode',
        cluster.hostcomponent_set,
        *hostcomponent,
        err_=err_,
    )


def _check_hostcomponents_are_equal(actual_hc, expected_hc) -> None:
    """Compare hostcomponent maps directly"""
    assert actual_hc == expected_hc, f'Hostcomponent map has changed.\nExpected:\n{expected_hc}\nActual:\n{actual_hc}'<|MERGE_RESOLUTION|>--- conflicted
+++ resolved
@@ -19,23 +19,12 @@
 import allure
 import pytest
 from adcm_client.objects import Cluster, Component, Host
-<<<<<<< HEAD
-=======
-
->>>>>>> c8b864d6
+
 from tests.functional.conftest import only_clean_adcm
 from tests.functional.maintenance_mode.conftest import (
     ANOTHER_SERVICE_NAME,
     BUNDLES_DIR,
     DEFAULT_SERVICE_NAME,
-<<<<<<< HEAD
-    DISABLING_CAUSE,
-    MM_IS_DISABLED,
-    MM_IS_OFF,
-    MM_IS_ON,
-    add_hosts_to_cluster,
-    check_hosts_mm_is,
-=======
     MM_IS_OFF,
     MM_IS_ON,
     MM_NOT_ALLOWED,
@@ -43,32 +32,11 @@
     check_mm_is,
     check_mm_availability,
     expect_changing_mm_fail,
->>>>>>> c8b864d6
     get_disabled_actions_names,
     get_enabled_actions_names,
     remove_hosts_from_cluster,
     turn_mm_off,
     turn_mm_on,
-<<<<<<< HEAD
-)
-from tests.functional.tools import (
-    AnyADCMObject,
-    build_hc_for_hc_acl_action,
-    get_object_represent,
-)
-from tests.library.assertions import (
-    expect_api_error,
-    expect_no_api_error,
-    is_empty,
-    sets_are_equal,
-)
-from tests.library.errorcodes import (
-    ACTION_ERROR,
-    INVALID_HC_HOST_IN_MM,
-    MAINTENANCE_MODE_NOT_AVAILABLE,
-    ADCMError,
-=======
->>>>>>> c8b864d6
 )
 from tests.functional.tools import AnyADCMObject, build_hc_for_hc_acl_action, get_object_represent
 from tests.library.assertions import expect_api_error, expect_no_api_error, is_empty, sets_are_equal
