# Licensed under the Apache License, Version 2.0 (the "License");
# you may not use this file except in compliance with the License.
# You may obtain a copy of the License at
#
#      http://www.apache.org/licenses/LICENSE-2.0
#
# Unless required by applicable law or agreed to in writing, software
# distributed under the License is distributed on an "AS IS" BASIS,
# WITHOUT WARRANTIES OR CONDITIONS OF ANY KIND, either express or implied.
# See the License for the specific language governing permissions and
# limitations under the License.

"""Test concerns with hosts in MM"""

from typing import Tuple

import allure
import pytest
from adcm_client.objects import Cluster, Host, Provider
<<<<<<< HEAD
from tests.functional.conftest import only_clean_adcm
from tests.functional.maintenance_mode.conftest import (
    BUNDLES_DIR,
    turn_mm_off,
    turn_mm_on,
)
=======

from tests.functional.conftest import only_clean_adcm
from tests.functional.maintenance_mode.conftest import BUNDLES_DIR, turn_mm_off, turn_mm_on
>>>>>>> c8b864d6
from tests.functional.tools import AnyADCMObject

# pylint: disable=redefined-outer-name

pytestmark = [only_clean_adcm]


@pytest.fixture()
def provider_host_with_concerns(sdk_client_fs) -> Tuple[Provider, Host]:
    """Create provider and host with concerns about their configs"""
    bundle = sdk_client_fs.upload_from_fs(BUNDLES_DIR / 'provider_with_issues')
    provider = bundle.provider_create('Provider with issues')
    return provider, provider.host_create('host-with-issues')


@pytest.fixture()
def _set_provider_config(provider_host_with_concerns) -> None:
    provider, _ = provider_host_with_concerns
    provider.config_set_diff({'param': 'it is not important actually'})


@pytest.fixture()
def _set_host_config(provider_host_with_concerns) -> None:
    _, host = provider_host_with_concerns
    host.config_set_diff({'param': 'it is not important actually'})


@pytest.mark.usefixtures('_set_provider_config')
def test_mm_host_with_concern_not_raising_issue_on_cluster_objects(
    api_client, cluster_with_mm, provider_host_with_concerns
):
    """
    Test that when there's a concern on host that is in MM and mapped to a cluster,
    cluster objects don't have issues, but host does
    """
    _, host = provider_host_with_concerns
    service = cluster_with_mm.service()
    component = service.component()

    cluster_with_mm.host_add(host)
    _check_concern_is_presented_on_object(host, f'host {host.fqdn}')
    _check_no_concerns_on_cluster_objects(cluster_with_mm)

    with allure.step('Map component to host with a concern and check concern appeared on cluster objects'):
        cluster_with_mm.hostcomponent_set((host, component))
        _check_concerns_are_presented_on_cluster_objects(cluster_with_mm)

    with allure.step('Turn MM on and check that concerns are gone'):
        turn_mm_on(api_client, host)
        _check_concern_is_presented_on_object(host, f'host {host.fqdn}')
        _check_no_concerns_on_cluster_objects(cluster_with_mm)

    with allure.step('Turn MM off and check that concerns have returned'):
        turn_mm_off(api_client, host)
        _check_concern_is_presented_on_object(host, f'host {host.fqdn}')
        _check_concerns_are_presented_on_cluster_objects(cluster_with_mm)


@pytest.mark.usefixtures('_set_host_config')
def test_host_from_provider_with_concern_not_raising_issue_on_cluster_objects(
    api_client, cluster_with_mm, provider_host_with_concerns
):
    """
    Test that when there's a concern on provider, but not on host,
    and component is mapped on host,
    cluster objects aren't affected when host is in MM
    """
    provider, host = provider_host_with_concerns
    service = cluster_with_mm.service()
    component = service.component()

    with allure.step(
        'Add host to a cluster and check that concern from provider affects host, provider, but not cluster objects'
    ):
        cluster_with_mm.host_add(host)
        # since host own config is set, provider's concern should affect the host
        _check_concern_is_presented_on_object(host, f'host {host.fqdn}')
        _check_concern_is_presented_on_object(provider, f'provider {provider.name}')
        _check_no_concerns_on_cluster_objects(cluster_with_mm)

    with allure.step(
        'Map component to host with a concern and check concern from provider appeared on cluster objects'
    ):
        cluster_with_mm.hostcomponent_set((host, component))
        _check_concern_is_presented_on_object(host, f'host {host.fqdn}')
        _check_concern_is_presented_on_object(provider, f'provider {provider.name}')
        _check_concerns_are_presented_on_cluster_objects(cluster_with_mm)

    with allure.step('Turn MM on and check that concerns are gone'):
        turn_mm_on(api_client, host)
        _check_concern_is_presented_on_object(host, f'host {host.fqdn}')
        _check_concern_is_presented_on_object(provider, f'provider {provider.name}')
        _check_no_concerns_on_cluster_objects(cluster_with_mm)

    with allure.step('Turn MM off and check that concerns have returned'):
        turn_mm_off(api_client, host)
        _check_concern_is_presented_on_object(host, f'host {host.fqdn}')
        _check_concern_is_presented_on_object(provider, f'provider {provider.name}')
        _check_concerns_are_presented_on_cluster_objects(cluster_with_mm)


def _check_no_concerns_on_cluster_objects(cluster: Cluster):
    with allure.step(f'Check there is 0 concerns on objects from cluster {cluster.name}'):
        _check_no_concerns_on_object(cluster, f'cluster {cluster.name}')
        for service in cluster.service_list():
            _check_no_concerns_on_object(service, f'service {service.name}')
            for component in service.component_list():
                _check_no_concerns_on_object(service, f'component {component.name} of {service.name}')


def _check_no_concerns_on_object(obj: AnyADCMObject, verbose_name: str):
    obj.reread()
    concerns = obj.concerns()
    assert len(concerns) == 0, f'There should not be any concerns on {verbose_name}.\nActual are: {concerns}'


def _check_concerns_are_presented_on_cluster_objects(cluster: Cluster):
    with allure.step(f'Check there at least 1 concern on objects from cluster {cluster.name}'):
        _check_concern_is_presented_on_object(cluster, f'cluster {cluster.name}')
        for service in cluster.service_list():
            _check_concern_is_presented_on_object(service, f'service {service.name}')
            for component in service.component_list():
                _check_concern_is_presented_on_object(service, f'component {component.name} of {service.name}')


def _check_concern_is_presented_on_object(obj: AnyADCMObject, verbose_name: str):
    obj.reread()
    concerns = obj.concerns()
    assert len(concerns) != 0, f'There should be at least one concern on {verbose_name}.\nActual are: {concerns}'<|MERGE_RESOLUTION|>--- conflicted
+++ resolved
@@ -17,18 +17,9 @@
 import allure
 import pytest
 from adcm_client.objects import Cluster, Host, Provider
-<<<<<<< HEAD
-from tests.functional.conftest import only_clean_adcm
-from tests.functional.maintenance_mode.conftest import (
-    BUNDLES_DIR,
-    turn_mm_off,
-    turn_mm_on,
-)
-=======
 
 from tests.functional.conftest import only_clean_adcm
 from tests.functional.maintenance_mode.conftest import BUNDLES_DIR, turn_mm_off, turn_mm_on
->>>>>>> c8b864d6
 from tests.functional.tools import AnyADCMObject
 
 # pylint: disable=redefined-outer-name
