--- conflicted
+++ resolved
@@ -16,20 +16,14 @@
 
 import allure
 import pytest
+
 from tests.conftest import DUMMY_ACTION
 from tests.functional.maintenance_mode.conftest import (
-<<<<<<< HEAD
-    MM_IS_DISABLED,
-    MM_IS_OFF,
-    add_hosts_to_cluster,
-    check_hosts_mm_is,
-=======
     MM_IS_OFF,
     MM_NOT_ALLOWED,
     add_hosts_to_cluster,
     check_mm_is,
     check_mm_availability,
->>>>>>> c8b864d6
     get_disabled_actions_names,
     get_enabled_actions_names,
     turn_mm_on,
@@ -40,10 +34,7 @@
 DUMMY_ACTION_DEFINITION = DUMMY_ACTION['dummy_action']
 
 ALLOWED_ACTION = {'allowed_action': {**DUMMY_ACTION_DEFINITION, 'allow_in_maintenance_mode': True}}
-TWO_DUMMY_ACTIONS = {
-    'first_action': {**DUMMY_ACTION_DEFINITION},
-    'second_action': {**DUMMY_ACTION_DEFINITION},
-}
+TWO_DUMMY_ACTIONS = {'first_action': {**DUMMY_ACTION_DEFINITION}, 'second_action': {**DUMMY_ACTION_DEFINITION}}
 DUMMY_ACTIONS_WITH_ALLOWED = {**TWO_DUMMY_ACTIONS, **ALLOWED_ACTION}
 
 UPGRADE = {
@@ -189,14 +180,8 @@
                     **OLD_BUNDLE[0],
                     'allow_maintenance_mode': True,
                     'actions': {
-                        'disabled_at_first': {
-                            **DUMMY_ACTION_DEFINITION,
-                            'allow_in_maintenance_mode': False,
-                        },
-                        'enabled_at_first': {
-                            **DUMMY_ACTION_DEFINITION,
-                            'allow_in_maintenance_mode': True,
-                        },
+                        'disabled_at_first': {**DUMMY_ACTION_DEFINITION, 'allow_in_maintenance_mode': False},
+                        'enabled_at_first': {**DUMMY_ACTION_DEFINITION, 'allow_in_maintenance_mode': True},
                     },
                 },
                 {**OLD_BUNDLE[1]},
@@ -206,14 +191,8 @@
                     **NEW_BUNDLE[0],
                     'allow_maintenance_mode': True,
                     'actions': {
-                        'disabled_at_first': {
-                            **DUMMY_ACTION_DEFINITION,
-                            'allow_in_maintenance_mode': True,
-                        },
-                        'enabled_at_first': {
-                            **DUMMY_ACTION_DEFINITION,
-                            'allow_in_maintenance_mode': False,
-                        },
+                        'disabled_at_first': {**DUMMY_ACTION_DEFINITION, 'allow_in_maintenance_mode': True},
+                        'enabled_at_first': {**DUMMY_ACTION_DEFINITION, 'allow_in_maintenance_mode': False},
                     },
                 },
                 {**NEW_BUNDLE[1]},
