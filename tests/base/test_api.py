#!/usr/bin/env python3
# Licensed under the Apache License, Version 2.0 (the "License");
# you may not use this file except in compliance with the License.
# You may obtain a copy of the License at
#
#      http://www.apache.org/licenses/LICENSE-2.0
#
# Unless required by applicable law or agreed to in writing, software
# distributed under the License is distributed on an "AS IS" BASIS,
# WITHOUT WARRANTIES OR CONDITIONS OF ANY KIND, either express or implied.
# See the License for the specific language governing permissions and
# limitations under the License.

import os
import json
import string
import time
import unittest
import requests


class ApiTestCase(unittest.TestCase):
    token = None
    url = None
    debug = os.environ.get('BASE_DEBUG', False)

    def api(self, path, res, data=''):
        self.print_result(path, res, data)
        return res

    def token_hdr(self):
        return {'Authorization': 'Token ' + self.token}

    def api_get(self, path):
        return self.api(path, requests.get(self.url + path, headers=self.token_hdr()))

    def api_delete(self, path):
        return self.api(path, requests.delete(self.url + path, headers=self.token_hdr()))

    def api_post(self, path, data):
        return self.api(
            path,
            requests.post(
                self.url + path,
                data=json.dumps(data),
                headers={
                    'Content-Type': 'application/json',
                    'Authorization': 'Token ' + self.token,
                },
            ),
            data,
        )

    def api_put(self, path, data):
        return self.api(
            path,
            requests.put(
                self.url + path,
                data=json.dumps(data),
                headers={
                    'Content-Type': 'application/json',
                    'Authorization': 'Token ' + self.token,
                },
            ),
            data,
        )

    def api_patch(self, path, data):
        return self.api(
            path,
            requests.patch(
                self.url + path,
                data=json.dumps(data),
                headers={
                    'Content-Type': 'application/json',
                    'Authorization': 'Token ' + self.token,
                },
            ),
            data,
        )

    def print_result(self, path, response, data=''):
        if self.debug:
            print(f"IN:  {path}")
            if data:
                print(f"DATA:{data}")
            print(f"OUT: {response.status_code} {response.text}")
            # print("HDR: {}".format(r.headers))
            print("")


class TestAPI(ApiTestCase):  # pylint: disable=too-many-public-methods
    token = None
    url = 'http://localhost:8040/api/v1'
    cluster = 'adh42'
    host = 'test.host.net'
    service = 'ZOOKEEPER'
    service_id = 1
    component = 'ZOOKEEPER_SERVER'
    adh_bundle = 'adh.1.5.tar'
    ssh_bundle = 'ssh.1.0.tar'

    def setUp(self):
        if self.token is not None:
            return
        response = requests.post(
            self.url + '/token/',
            data=json.dumps({'username': 'admin', 'password': 'admin'}),
            headers={'Content-Type': 'application/json'},
        )
        self.print_result('/token/', response)
        self.assertEqual(response.status_code, 200)
        self.token = response.json()['token']

    def get_service_proto_id(self):
        response = self.api_get('/stack/service/')
        self.assertEqual(response.status_code, 200)
        for service in response.json():
            if service['name'] == self.service:
                return service['id']
        return 0

    def get_action_id(self, service_id, action_name):
        response = self.api_get('/stack/service/' + str(service_id) + '/action/')
        self.assertEqual(response.status_code, 200)
        for action in response.json():
            if action['name'] == action_name:
                return action['id']
        return 0

    def get_component_id(self, cluster_id, service_id, component_name):
        response = self.api_get('/cluster/{}/service/{}/component/'.format(cluster_id, service_id))
        self.assertEqual(response.status_code, 200)
        for comp in response.json():
            if comp['name'] == component_name:
                return comp['id']
        return 0

    def get_cluster_proto_id(self):
        response = self.api_get('/stack/cluster/')
        self.assertEqual(response.status_code, 200)
        for cluster in response.json():
            return (cluster['bundle_id'], cluster['id'])

    def get_host_proto_id(self):
        response = self.api_get('/stack/host/')
        self.assertEqual(response.status_code, 200)
        for host in response.json():
            return (host['bundle_id'], host['id'])

    def get_host_provider_proto_id(self):
        response = self.api_get('/stack/provider/')
        self.assertEqual(response.status_code, 200)
        for provider in response.json():
            return (provider['bundle_id'], provider['id'])

    def create_host(self, fqdn, name='DF1'):
        ssh_bundle_id, host_proto = self.get_host_proto_id()
        _, provider_proto = self.get_host_provider_proto_id()
        response = self.api_post('/provider/', {'name': name, 'prototype_id': provider_proto})
        self.assertEqual(response.status_code, 201)
        provider_id = response.json()['id']
        response = self.api_post('/host/', {'fqdn': fqdn, 'prototype_id': host_proto, 'provider_id': provider_id})
        self.assertEqual(response.status_code, 201)
        host_id = response.json()['id']
        return (ssh_bundle_id, provider_id, host_id)

    def test_access(self):
        api = ['cluster', 'host', 'job', 'task', 'stack', 'user', 'profile']
        for path in api:
            response = requests.get(self.url + '/' + path + '/')
            self.assertEqual(response.status_code, 401)
            self.assertEqual(response.json()['detail'], 'Authentication credentials were not provided.')

        for path in api:
            response = requests.post(self.url + '/' + path + '/', {})
            self.assertEqual(response.status_code, 401)
            self.assertEqual(response.json()['detail'], 'Authentication credentials were not provided.')

        for path in api:
            response = requests.put(self.url + '/' + path + '/', {})
            self.assertEqual(response.status_code, 401)
            self.assertEqual(response.json()['detail'], 'Authentication credentials were not provided.')

        for path in api:
            response = requests.delete(self.url + '/' + path + '/')
            self.assertEqual(response.status_code, 401)
            self.assertEqual(response.json()['detail'], 'Authentication credentials were not provided.')

    def test_schema(self):
        response = self.api_get('/schema/')
        self.assertEqual(response.status_code, 200)

    def test_cluster(self):  # pylint: disable=too-many-statements
        cluster = 'test_cluster'
        response = self.api_post('/stack/load/', {'bundle_file': self.adh_bundle})
        self.assertEqual(response.status_code, 200)
        bundle_id, proto_id = self.get_cluster_proto_id()

        response = self.api_post('/cluster/', {})
        self.assertEqual(response.status_code, 400)
        self.assertEqual(response.json()['name'], ['This field is required.'])

        response = self.api_post('/cluster/', {'name': ''})
        self.assertEqual(response.status_code, 400)
        self.assertEqual(response.json()['name'], ['This field may not be blank.'])

        response = self.api_post('/cluster/', {'name': cluster})
        self.assertEqual(response.status_code, 400)
        self.assertEqual(response.json()['prototype_id'], ['This field is required.'])

        response = self.api_post('/cluster/', {'name': cluster, 'prototype_id': ''})
        self.assertEqual(response.status_code, 400)
        self.assertEqual(response.json()['prototype_id'], ['A valid integer is required.'])

        response = self.api_post('/cluster/', {'name': cluster, 'prototype_id': 'some-string'})
        self.assertEqual(response.status_code, 400)
        self.assertEqual(response.json()['prototype_id'], ['A valid integer is required.'])

        response = self.api_post('/cluster/', {'name': cluster, 'prototype_id': 100500})
        self.assertEqual(response.status_code, 404)
        self.assertEqual(response.json()['code'], 'PROTOTYPE_NOT_FOUND')

        response = self.api_post('/cluster/', {'name': cluster, 'prototype_id': proto_id, 'description': ''})
        self.assertEqual(response.status_code, 400)
        self.assertEqual(response.json()['description'], ['This field may not be blank.'])

        response = self.api_post('/cluster/', {'name': cluster, 'prototype_id': proto_id})
        self.assertEqual(response.status_code, 201)
        cluster_id = response.json()['id']

        response = self.api_get('/cluster/' + str(cluster_id) + '/')
        self.assertEqual(response.status_code, 200)
        self.assertEqual(response.json()['name'], cluster)

        response = self.api_post('/cluster/', {'name': cluster, 'prototype_id': proto_id})
        self.assertEqual(response.status_code, 409)
        self.assertEqual(response.json()['code'], 'CLUSTER_CONFLICT')

        response = self.api_put('/cluster/' + str(cluster_id) + '/', {})
        self.assertEqual(response.status_code, 405)
        self.assertEqual(response.json()['detail'], 'Method "PUT" not allowed.')

        response = self.api_delete('/cluster/' + str(cluster_id) + '/')
        self.assertEqual(response.status_code, 204)

        response = self.api_get('/cluster/' + str(cluster_id) + '/')
        self.assertEqual(response.status_code, 404)
        self.assertEqual(response.json()['code'], 'CLUSTER_NOT_FOUND')

        response = self.api_delete('/cluster/' + str(cluster_id) + '/')
        self.assertEqual(response.status_code, 404)
        self.assertEqual(response.json()['code'], 'CLUSTER_NOT_FOUND')

        response = self.api_delete('/stack/bundle/' + str(bundle_id) + '/')
        self.assertEqual(response.status_code, 204)

    def test_cluster_patching(self):
        name = 'test_cluster'
        response = self.api_post('/stack/load/', {'bundle_file': self.adh_bundle})
        self.assertEqual(response.status_code, 200)
        bundle_id, proto_id = self.get_cluster_proto_id()

        response = self.api_post('/cluster/', {'name': name, 'prototype_id': proto_id})
        self.assertEqual(response.status_code, 201)
        cluster_id = response.json()['id']

        patched_name = 'patched_cluster'
        response = self.api_patch('/cluster/' + str(cluster_id) + '/', {'name': patched_name})
        self.assertEqual(response.status_code, 200)
        self.assertEqual(response.json()['name'], patched_name)

        description = 'cluster_description'
        response = self.api_patch(
            '/cluster/' + str(cluster_id) + '/', {'name': patched_name, 'description': description}
        )
        self.assertEqual(response.status_code, 200)
        self.assertEqual(response.json()['description'], description)

        response = self.api_post('/cluster/', {'name': name, 'prototype_id': proto_id})
        self.assertEqual(response.status_code, 201)
        second_cluster_id = response.json()['id']

        response = self.api_patch('/cluster/' + str(second_cluster_id) + '/', {'name': patched_name})
        self.assertEqual(response.status_code, 409)
        self.assertEqual(response.json()['code'], 'CLUSTER_CONFLICT')

        response = self.api_delete('/cluster/' + str(cluster_id) + '/')
        self.assertEqual(response.status_code, 204)

        response = self.api_delete('/cluster/' + str(second_cluster_id) + '/')
        self.assertEqual(response.status_code, 204)

        response = self.api_delete('/stack/bundle/' + str(bundle_id) + '/')
        self.assertEqual(response.status_code, 204)

    def test_host(self):  # pylint: disable=too-many-statements
        host = 'test.server.net'

        response = self.api_post('/stack/load/', {'bundle_file': self.ssh_bundle})
        self.assertEqual(response.status_code, 200)

        response = self.api_post('/host/', {})
        self.assertEqual(response.status_code, 400)
        self.assertEqual(response.json()['fqdn'], ['This field is required.'])

        ssh_bundle_id, host_proto = self.get_host_proto_id()
        response = self.api_post('/host/', {'fqdn': host, 'prototype_id': host_proto, 'provider_id': 0})
        self.assertEqual(response.status_code, 404)
        self.assertEqual(response.json()['code'], 'PROVIDER_NOT_FOUND')

        _, provider_proto = self.get_host_provider_proto_id()
        response = self.api_post('/provider/', {'name': 'DF1', 'prototype_id': provider_proto})
        self.assertEqual(response.status_code, 201)
        provider_id = response.json()['id']

        response = self.api_post('/host/', {'fqdn': host, 'prototype_id': 42, 'provider_id': provider_id})
        self.assertEqual(response.status_code, 404)
        self.assertEqual(response.json()['code'], 'PROTOTYPE_NOT_FOUND')

        response = self.api_post('/host/', {'fqdn': host, 'provider_id': provider_id})
        self.assertEqual(response.status_code, 400)
        self.assertEqual(response.json()['prototype_id'], ['This field is required.'])

        response = self.api_post('/host/', {'fqdn': host, 'prototype_id': host_proto})
        self.assertEqual(response.status_code, 400)
        self.assertEqual(response.json()['provider_id'], ['This field is required.'])

        response = self.api_post(
            '/host/',
            {
                'fqdn': 'x' + 'deadbeef' * 32,  # 257 chars
                'prototype_id': host_proto,
                'provider_id': provider_id,
            },
        )
        self.assertEqual(response.status_code, 400)
        self.assertEqual(response.json()['desc'], 'Host name is too long. Max length is 256')

        response = self.api_post(
            '/host/',
            {
                'fqdn': 'x' + string.punctuation,
                'prototype_id': host_proto,
                'provider_id': provider_id,
            },
        )
        self.assertEqual(response.status_code, 400)
        self.assertEqual(response.json()['code'], 'WRONG_NAME')

        response = self.api_post('/host/', {'fqdn': host, 'prototype_id': host_proto, 'provider_id': provider_id})
        self.assertEqual(response.status_code, 201)
        host_id = response.json()['id']

        response = self.api_get('/host/' + str(host_id) + '/')
        self.assertEqual(response.status_code, 200)
        self.assertEqual(response.json()['fqdn'], host)

        response = self.api_put('/host/' + str(host_id) + '/', {})
        self.assertEqual(response.status_code, 405)
        self.assertEqual(response.json()['detail'], 'Method "PUT" not allowed.')

        response = self.api_post('/host/', {'fqdn': host, 'prototype_id': host_proto, 'provider_id': provider_id})
        self.assertEqual(response.status_code, 409)
        self.assertEqual(response.json()['code'], 'HOST_CONFLICT')

        response = self.api_delete('/host/' + str(host_id) + '/')
        self.assertEqual(response.status_code, 204)

        response = self.api_get('/host/' + str(host_id) + '/')
        self.assertEqual(response.status_code, 404)
        self.assertEqual(response.json()['code'], 'HOST_NOT_FOUND')

        response = self.api_delete('/host/' + str(host_id) + '/')
        self.assertEqual(response.status_code, 404)
        self.assertEqual(response.json()['code'], 'HOST_NOT_FOUND')

        response = self.api_delete('/stack/bundle/' + str(ssh_bundle_id) + '/')
        self.assertEqual(response.status_code, 204)

    def test_cluster_host(self):
        response = self.api_post('/stack/load/', {'bundle_file': self.adh_bundle})
        self.assertEqual(response.status_code, 200)
        response = self.api_post('/stack/load/', {'bundle_file': self.ssh_bundle})
        self.assertEqual(response.status_code, 200)

        adh_bundle_id, cluster_proto = self.get_cluster_proto_id()
        response = self.api_post('/cluster/', {'name': self.cluster, 'prototype_id': cluster_proto})
        cluster_id = response.json()['id']
        ssh_bundle_id, _, host_id = self.create_host(self.host)

        response = self.api_post('/cluster/' + str(cluster_id) + '/host/', {})
        self.assertEqual(response.status_code, 400)
        self.assertEqual(response.json()['host_id'], ['This field is required.'])

        response = self.api_post('/cluster/' + str(cluster_id) + '/host/', {'host_id': 100500})
        self.assertEqual(response.status_code, 404)
        self.assertEqual(response.json()['code'], 'HOST_NOT_FOUND')

        response = self.api_post('/cluster/' + str(cluster_id) + '/host/', {'host_id': host_id})
        self.assertEqual(response.status_code, 201)
        self.assertEqual(response.json()['id'], host_id)
        self.assertEqual(response.json()['cluster_id'], cluster_id)

        response = self.api_post('/cluster/', {'name': 'qwe', 'prototype_id': cluster_proto})
        cluster_id2 = response.json()['id']

        response = self.api_post('/cluster/' + str(cluster_id2) + '/host/', {'host_id': host_id})
        self.assertEqual(response.status_code, 409)
        self.assertEqual(response.json()['code'], 'FOREIGN_HOST')

        response = self.api_post('/cluster/' + str(cluster_id) + '/host/', {'host_id': host_id})
        self.assertEqual(response.status_code, 409)
        self.assertEqual(response.json()['code'], 'HOST_CONFLICT')

        response = self.api_delete('/cluster/' + str(cluster_id) + '/host/' + str(host_id) + '/')
        self.assertEqual(response.status_code, 204)

        response = self.api_post('/cluster/' + str(cluster_id2) + '/host/', {'host_id': host_id})
        self.assertEqual(response.status_code, 201)
        self.assertEqual(response.json()['cluster_id'], cluster_id2)

        self.api_delete('/cluster/' + str(cluster_id) + '/')
        self.api_delete('/cluster/' + str(cluster_id2) + '/')
        self.api_delete('/host/' + str(host_id) + '/')
        response = self.api_delete('/stack/bundle/' + str(adh_bundle_id) + '/')
        self.assertEqual(response.status_code, 204)
        response = self.api_delete('/stack/bundle/' + str(ssh_bundle_id) + '/')
        self.assertEqual(response.status_code, 204)

    def test_service(self):
        response = self.api_post('/stack/load/', {'bundle_file': self.adh_bundle})
        self.assertEqual(response.status_code, 200)
        service_id = self.get_service_proto_id()

        response = self.api_post('/stack/service/', {})
        self.assertEqual(response.status_code, 405)

        response = self.api_get('/stack/service/' + str(service_id) + '/')
        self.assertEqual(response.status_code, 200)

        response = self.api_put('/stack/service/' + str(service_id) + '/', {})
        self.assertEqual(response.status_code, 405)

        response = self.api_delete('/stack/service/' + str(service_id) + '/')
        self.assertEqual(response.status_code, 405)

        response = self.api_get('/stack/service/' + str(service_id) + '/')
        self.assertEqual(response.status_code, 200)
        bundle_id = response.json()['bundle_id']

        response = self.api_delete('/stack/bundle/' + str(bundle_id) + '/')
        self.assertEqual(response.status_code, 204)

    def test_cluster_service(self):
        response = self.api_post('/stack/load/', {'bundle_file': self.adh_bundle})
        self.assertEqual(response.status_code, 200)

        service_proto_id = self.get_service_proto_id()
        bundle_id, cluster_proto_id = self.get_cluster_proto_id()

        cluster = 'test_cluster'
        response = self.api_post('/cluster/', {'name': cluster, 'prototype_id': cluster_proto_id})
        self.assertEqual(response.status_code, 201)
        cluster_id = response.json()['id']

        response = self.api_post(
            '/cluster/' + str(cluster_id) + '/service/',
            {
                'prototype_id': 'some-string',
            },
        )
        self.assertEqual(response.status_code, 400)
        self.assertEqual(response.json()['prototype_id'], ['A valid integer is required.'])

        response = self.api_post(
            '/cluster/' + str(cluster_id) + '/service/',
            {
                'prototype_id': -service_proto_id,
            },
        )
        self.assertEqual(response.status_code, 404)
        self.assertEqual(response.json()['code'], 'PROTOTYPE_NOT_FOUND')

        response = self.api_post(
            '/cluster/' + str(cluster_id) + '/service/',
            {
                'prototype_id': service_proto_id,
            },
        )
        self.assertEqual(response.status_code, 201)
        service_id = response.json()['id']

        response = self.api_post(
            '/cluster/' + str(cluster_id) + '/service/',
            {
                'prototype_id': service_proto_id,
            },
        )
        self.assertEqual(response.status_code, 409)
        self.assertEqual(response.json()['code'], 'SERVICE_CONFLICT')

        response = self.api_delete('/cluster/' + str(cluster_id) + '/service/' + str(service_id) + '/')
        self.assertEqual(response.status_code, 204)

        response = self.api_delete('/cluster/' + str(cluster_id) + '/')
        self.assertEqual(response.status_code, 204)

        response = self.api_delete('/stack/bundle/' + str(bundle_id) + '/')
        self.assertEqual(response.status_code, 204)

    def test_hostcomponent(self):  # pylint: disable=too-many-statements,too-many-locals
        response = self.api_post('/stack/load/', {'bundle_file': self.adh_bundle})
        self.assertEqual(response.status_code, 200)
        response = self.api_post('/stack/load/', {'bundle_file': self.ssh_bundle})
        self.assertEqual(response.status_code, 200)

        adh_bundle_id, cluster_proto = self.get_cluster_proto_id()
        ssh_bundle_id, _, host_id = self.create_host(self.host)
        service_proto_id = self.get_service_proto_id()
        response = self.api_post('/cluster/', {'name': self.cluster, 'prototype_id': cluster_proto})
        cluster_id = response.json()['id']

        response = self.api_post('/cluster/' + str(cluster_id) + '/service/', {'prototype_id': service_proto_id})
        self.assertEqual(response.status_code, 201)
        service_id = response.json()['id']

        hc_url = '/cluster/' + str(cluster_id) + '/hostcomponent/'
        response = self.api_post(hc_url, {'hc': {}})
        self.assertEqual(response.status_code, 400)
        self.assertEqual(response.json()['code'], "INVALID_INPUT")
        self.assertEqual(response.json()['desc'], "hc field is required")

        comp_id = self.get_component_id(cluster_id, service_id, self.component)
        response = self.api_post(
            hc_url, {'hc': [{'service_id': service_id, 'host_id': 100500, 'component_id': comp_id}]}
        )
        self.assertEqual(response.status_code, 404)
        self.assertEqual(response.json()['code'], "HOST_NOT_FOUND")

        response = self.api_post(
            hc_url, {'hc': [{'service_id': service_id, 'host_id': host_id, 'component_id': 100500}]}
        )
        self.assertEqual(response.status_code, 404)
        self.assertEqual(response.json()['code'], "COMPONENT_NOT_FOUND")

        response = self.api_post(
            hc_url,
            {'hc': [{'service_id': service_id, 'host_id': host_id, 'component_id': comp_id}]},
        )
        self.assertEqual(response.status_code, 409)
        self.assertEqual(response.json()['code'], "FOREIGN_HOST")

        response = self.api_post('/cluster/' + str(cluster_id) + '/host/', {'host_id': host_id})
        self.assertEqual(response.status_code, 201)

        response = self.api_post(hc_url, {'hc': {'host_id': host_id, 'component_id': comp_id}})
        self.assertEqual(response.status_code, 400)
        self.assertEqual(response.json()['code'], "INVALID_INPUT")
        self.assertEqual(response.json()['desc'], "hc field should be a list")

        response = self.api_post(hc_url, {'hc': [{'component_id': comp_id}]})
        self.assertEqual(response.status_code, 400)
        self.assertEqual(response.json()['code'], "INVALID_INPUT")

        response = self.api_post(hc_url, {'hc': [{'host_id': host_id}]})
        self.assertEqual(response.status_code, 400)
        self.assertEqual(response.json()['code'], "INVALID_INPUT")

        response = self.api_post(
            hc_url,
            {
                'hc': [
                    {'service_id': service_id, 'host_id': 1, 'component_id': comp_id},
                    {'service_id': service_id, 'host_id': 1, 'component_id': comp_id},
                ]
            },
        )
        self.assertEqual(response.status_code, 400)
        self.assertEqual(response.json()['code'], "INVALID_INPUT")
        self.assertEqual(response.json()['desc'][0:9], "duplicate")

        response = self.api_post(
            hc_url,
            {'hc': [{'service_id': service_id, 'host_id': host_id, 'component_id': comp_id}]},
        )
        self.assertEqual(response.status_code, 201)
        hs_id = response.json()[0]['id']

        response = self.api_get(hc_url + str(hs_id) + '/')
        self.assertEqual(response.status_code, 200)

        zclient_id = self.get_component_id(cluster_id, service_id, 'ZOOKEEPER_CLIENT')
        response = self.api_post(
            hc_url,
            {'hc': [{'service_id': service_id, 'host_id': host_id, 'component_id': zclient_id}]},
        )
        self.assertEqual(response.status_code, 201)

        response = self.api_post('/cluster/', {'name': 'qwe', 'prototype_id': cluster_proto})
        cluster_id2 = response.json()['id']

        response = self.api_post(
            '/cluster/' + str(cluster_id2) + '/hostcomponent/',
            {'hc': [{'service_id': service_id, 'host_id': host_id, 'component_id': comp_id}]},
        )
        self.assertEqual(response.status_code, 404)
        self.assertEqual(response.json()['code'], "CLUSTER_SERVICE_NOT_FOUND")

        response = self.api_post('/cluster/' + str(cluster_id2) + '/service/', {'prototype_id': service_proto_id})
        service_id2 = response.json()['id']
        self.assertEqual(response.status_code, 201)
        comp_id2 = self.get_component_id(cluster_id2, service_id2, self.component)
        response = self.api_post(
            '/cluster/' + str(cluster_id2) + '/hostcomponent/',
            {'hc': [{'service_id': service_id2, 'host_id': host_id, 'component_id': comp_id2}]},
        )
        self.assertEqual(response.status_code, 409)
        self.assertEqual(response.json()['code'], "FOREIGN_HOST")

        response = self.api_delete(hc_url + str(hs_id) + '/')
        self.assertEqual(response.status_code, 405)

        self.api_delete('/cluster/' + str(cluster_id) + '/')
        self.api_delete('/cluster/' + str(cluster_id2) + '/')
        self.api_delete('/host/' + str(host_id) + '/')
        response = self.api_delete('/stack/bundle/' + str(adh_bundle_id) + '/')
        self.assertEqual(response.status_code, 204)
        response = self.api_delete('/stack/bundle/' + str(ssh_bundle_id) + '/')
        self.assertEqual(response.status_code, 204)

    def test_task(self):
        response = self.api_post('/stack/load/', {'bundle_file': self.adh_bundle})
        self.assertEqual(response.status_code, 200)
        response = self.api_post('/stack/load/', {'bundle_file': self.ssh_bundle})
        self.assertEqual(response.status_code, 200)

        ssh_bundle_id, provider_id, host_id = self.create_host(self.host)
        config = {'config': {'entry': 'some value'}}
        response = self.api_post(f'/provider/{provider_id}/config/history/', config)
        self.assertEqual(response.status_code, 201)

        adh_bundle_id, cluster_proto = self.get_cluster_proto_id()
        service_id = self.get_service_proto_id()
        action_id = self.get_action_id(service_id, 'start')
        response = self.api_post('/cluster/', {'name': self.cluster, 'prototype_id': cluster_proto})
        cluster_id = response.json()['id']

        response = self.api_post(f'/cluster/{cluster_id}/host/', {'host_id': host_id})
        self.assertEqual(response.status_code, 201)

        response = self.api_post(f'/cluster/{cluster_id}/service/', {'prototype_id': service_id})
        self.assertEqual(response.status_code, 201)
        service_id = response.json()['id']

        comp_id = self.get_component_id(cluster_id, service_id, self.component)
        response = self.api_post(
            f'/cluster/{cluster_id}/hostcomponent/',
            {'hc': [{'service_id': service_id, 'host_id': host_id, 'component_id': comp_id}]},
        )
        self.assertEqual(response.status_code, 201)

<<<<<<< HEAD
        r1 = self.api_post(f'/cluster/{cluster_id}/action/{action_id}/run/', {})
        self.assertEqual(r1.status_code, 409)
        self.assertEqual(r1.json()['code'], 'TASK_ERROR')
        self.assertEqual(r1.json()['desc'], 'object is locked')  # was 'action has issues'
=======
        response = self.api_post(f'/cluster/{cluster_id}/action/{action_id}/run/', {})
        self.assertEqual(response.status_code, 409)
        self.assertEqual(response.json()['code'], 'TASK_ERROR')
        self.assertEqual(response.json()['desc'], 'action has issues')
>>>>>>> 4056b52a

        response = self.api_post(f'/cluster/{cluster_id}/config/history/', {'config': {'required': 42}})
        self.assertEqual(response.status_code, 201)

        response = self.api_post(f'/cluster/{cluster_id}/action/{action_id}/run/', {})
        self.assertEqual(response.status_code, 201)
        task_id = response.json()['id']
        job_id = task_id

        response = self.api_get('/task/' + str(task_id) + '/')
        self.assertEqual(response.status_code, 200)

        response = self.api_get('/job/' + str(job_id) + '/')
        self.assertEqual(response.status_code, 200)

        response = self.api_delete('/job/' + str(job_id) + '/')
        self.assertEqual(response.status_code, 405)

        response = self.api_get('/job/' + str(job_id) + '/log/' + str(3))
        self.assertEqual(response.status_code, 404)
        self.assertEqual(response.json()['code'], 'LOG_NOT_FOUND')

        time.sleep(2)
        self.api_delete('/cluster/' + str(cluster_id) + '/')
        self.api_delete('/host/' + str(host_id) + '/')
        response = self.api_delete('/stack/bundle/' + str(adh_bundle_id) + '/')
        response = self.api_delete('/stack/bundle/' + str(ssh_bundle_id) + '/')

    def test_config(self):  # pylint: disable=too-many-statements
        response = self.api_post('/stack/load/', {'bundle_file': self.adh_bundle})
        self.assertEqual(response.status_code, 200)
        adh_bundle_id, proto_id = self.get_cluster_proto_id()
        service_proto_id = self.get_service_proto_id()
        response = self.api_post('/cluster/', {'name': self.cluster, 'prototype_id': proto_id})
        cluster_id = response.json()['id']

        response = self.api_get('/cluster/' + str(cluster_id) + '/service/')
        self.assertEqual(response.status_code, 200)
        self.assertEqual(response.json(), [])

        response = self.api_post('/cluster/' + str(cluster_id) + '/service/', {'prototype_id': 100500})
        self.assertEqual(response.status_code, 404)
        self.assertEqual(response.json()['code'], 'PROTOTYPE_NOT_FOUND')

        response = self.api_post('/cluster/' + str(cluster_id) + '/service/', {'prototype_id': service_proto_id})
        self.assertEqual(response.status_code, 201)
        service_id = response.json()['id']

        zurl = '/cluster/' + str(cluster_id) + '/service/' + str(service_id) + '/'
        response = self.api_get(zurl)
        self.assertEqual(response.status_code, 200)

        response = self.api_get(zurl + 'config/current/')
        self.assertEqual(response.status_code, 200)
        id1 = response.json()['id']
        config = response.json()['config']
        self.assertEqual(config['zoo.cfg']['autopurge.purgeInterval'], 24)

        response = self.api_post(zurl + 'config/history/', {'config': 'qwe'})
        self.assertEqual(response.status_code, 400)
        self.assertEqual(response.json()['code'], 'JSON_ERROR')
        self.assertEqual(response.json()['desc'], "config should not be just one string")

        response = self.api_post(zurl + 'config/history/', {'config': 42})
        self.assertEqual(response.status_code, 400)
        self.assertEqual(response.json()['desc'], "config should not be just one int or float")

        config['zoo.cfg']['autopurge.purgeInterval'] = 42
        config['zoo.cfg']['port'] = 80
        response = self.api_post(zurl + 'config/history/', {'config': config})
        self.assertEqual(response.status_code, 201)
        id2 = response.json()['id']

        response = self.api_get(zurl + 'config/history/' + str(id2) + '/')
        self.assertEqual(response.status_code, 200)
        config = response.json()['config']
        self.assertEqual(config['zoo.cfg']['autopurge.purgeInterval'], 42)

        response = self.api_patch(zurl + 'config/history/' + str(id1) + '/restore/', {'description': 'New config'})
        self.assertEqual(response.status_code, 200)
        response = self.api_get(zurl + 'config/current/')
        config = response.json()['config']
        self.assertEqual(config['zoo.cfg']['autopurge.purgeInterval'], 24)

        response = self.api_get(zurl + 'config/previous/')
        self.assertEqual(response.status_code, 200)
        config = response.json()['config']
        self.assertEqual(config['zoo.cfg']['autopurge.purgeInterval'], 42)

        response = self.api_get(zurl + 'config/history/')
        self.assertEqual(response.status_code, 200)
        self.assertEqual(len(response.json()), 2)

        self.api_delete('/cluster/' + str(cluster_id) + '/')
        self.api_delete('/stack/bundle/' + str(adh_bundle_id) + '/')


if __name__ == '__main__':
    unittest.main(failfast=True, verbosity=2)<|MERGE_RESOLUTION|>--- conflicted
+++ resolved
@@ -660,17 +660,10 @@
         )
         self.assertEqual(response.status_code, 201)
 
-<<<<<<< HEAD
-        r1 = self.api_post(f'/cluster/{cluster_id}/action/{action_id}/run/', {})
-        self.assertEqual(r1.status_code, 409)
-        self.assertEqual(r1.json()['code'], 'TASK_ERROR')
-        self.assertEqual(r1.json()['desc'], 'object is locked')  # was 'action has issues'
-=======
         response = self.api_post(f'/cluster/{cluster_id}/action/{action_id}/run/', {})
         self.assertEqual(response.status_code, 409)
         self.assertEqual(response.json()['code'], 'TASK_ERROR')
-        self.assertEqual(response.json()['desc'], 'action has issues')
->>>>>>> 4056b52a
+        self.assertEqual(response.json()['desc'], 'object is locked')  # was 'action has issues'
 
         response = self.api_post(f'/cluster/{cluster_id}/config/history/', {'config': {'required': 42}})
         self.assertEqual(response.status_code, 201)
