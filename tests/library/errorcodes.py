--- conflicted
+++ resolved
@@ -282,15 +282,9 @@
     "INVALID_HC_HOST_IN_MM",
 )
 
-<<<<<<< HEAD
-USER_UPDATE_ERROR = ADCMError("400 Bad Request", "USER_UPDATE_ERROR")
-
-GROUP_UPDATE_ERROR = ADCMError("400 Bad Request", "GROUP_UPDATE_ERROR")
-=======
 USER_UPDATE_ERROR = ADCMError('409 Conflict', 'USER_CONFLICT')
 
 GROUP_UPDATE_ERROR = ADCMError('409 Conflict', 'GROUP_CONFLICT')
->>>>>>> 04b5de90
 
 # ADCMApiError
 AUTH_ERROR = ADCMError("400 Bad Request", "AUTH_ERROR")
