# Licensed under the Apache License, Version 2.0 (the "License");
# you may not use this file except in compliance with the License.
# You may obtain a copy of the License at
#
#      http://www.apache.org/licenses/LICENSE-2.0
#
# Unless required by applicable law or agreed to in writing, software
# distributed under the License is distributed on an "AS IS" BASIS,
# WITHOUT WARRANTIES OR CONDITIONS OF ANY KIND, either express or implied.
# See the License for the specific language governing permissions and
# limitations under the License.
from contextlib import contextmanager
from typing import (
    Optional,
    List,
    Union,
    Callable,
)

import allure
from adcm_pytest_plugin.utils import wait_until_step_succeeds
from selenium.common.exceptions import (
    NoSuchElementException,
    StaleElementReferenceException,
    TimeoutException,
)
from selenium.webdriver.common.action_chains import ActionChains
from selenium.webdriver.common.keys import Keys
from selenium.webdriver.remote.webdriver import WebDriver
from selenium.webdriver.remote.webdriver import WebElement
from selenium.webdriver.support import expected_conditions as EC
from selenium.webdriver.support.ui import WebDriverWait as WDW

from tests.ui_tests.app.helpers.locator import Locator
from tests.ui_tests.app.page.common.common_locators import CommonLocators
from tests.ui_tests.app.page.common.footer import CommonFooterLocators
from tests.ui_tests.app.page.common.header import (
    CommonHeaderLocators,
    AuthorizedHeaderLocators,
)
from tests.ui_tests.app.page.common.popups.locator import CommonPopupLocators
from tests.ui_tests.utils import assert_enough_rows


class BasePageObject:
    """
    BasePageObject is parent class for all ADCM's pages.
    :param driver: Selenium WebDriver object, drives a browser
    :param base_url: string with page base url
    :param path_template: string template with path to a specific page. Template variables passed as kwargs
    :param header: header object, eg PageHeader
    :param footer: footer object, eg PageFooter
    :param default_page_timeout: default timeout for actions with page, eg open page or reload
    :param default_loc_timeout: default timeout for actions with locators, eg wait to display
    """

    __slots__ = {
        "driver",
        "base_url",
        "path",
        "header",
        "footer",
        "table",
        "default_page_timeout",
        "default_loc_timeout",
    }

    def __init__(
        self,
        driver: WebDriver,
        base_url: str,
        path_template: str = "",
        default_page_timeout: int = 10,
        default_loc_timeout: int = 15,
        **kwargs,
    ):
        if any(str.isdigit(char) for char in path_template):
            raise ValueError(
                f"Path template {path_template} should not contain any digits. "
                "Please use template string and pass values as kwargs"
            )
        self.driver = driver
        self.base_url = base_url
        self.path = path_template.format(**kwargs)
        self.default_page_timeout = default_page_timeout
        self.default_loc_timeout = default_loc_timeout
        allure.dynamic.label("page_url", path_template)

    def open(self, timeout: int = None):
        """Open page by its url and path."""

        url = self.base_url + self.path

        def open_page():
            if self.driver.current_url != url:
                with allure.step(f"Open {url}"):
                    self.driver.get(url)
                    assert self.path in self.driver.current_url, (
                        "Page URL didn't change. " f'Actual URL: {self.driver.current_url}. Expected URL: {url}.'
                    )

        wait_until_step_succeeds(open_page, period=0.5, timeout=timeout or self.default_page_timeout)
        return self

    @allure.step("Close popup at the bottom of the page")
    def close_info_popup(self):
        if self.is_element_displayed(CommonPopupLocators.block, timeout=5):
            self.find_and_click(CommonPopupLocators.hide_btn)
            self.wait_element_hide(CommonPopupLocators.block)

    @allure.step("Get text from info popup")
    def get_info_popup_text(self):
        self.wait_element_visible(CommonPopupLocators.block)
        return self.wait_element_visible(CommonPopupLocators.text, timeout=5).text

    @allure.step("Wait url to contain path {path}")
    def wait_url_contains_path(self, path: str, timeout: int = None) -> None:
        """Wait url to contain path."""

        url_timeout = timeout or self.default_page_timeout
        WDW(self.driver, url_timeout).until(
            EC.url_contains(path),
            message=f"Page with path '{path}' has not been " f"loaded for {url_timeout} seconds",
        )

    def find_element(self, locator: Locator, timeout: int = None) -> WebElement:
        """Find element on current page."""

        loc_timeout = timeout or self.default_loc_timeout
        with allure.step(f'Find element "{locator.name}" on page'):
            return WDW(self.driver, loc_timeout).until(
                EC.presence_of_element_located([locator.by, locator.value]),
                message=f"Can't find {locator.name} on page " f"{self.driver.current_url} for {loc_timeout} seconds",
            )

    def find_child(self, element: WebElement, child: Locator, timeout: int = None) -> WebElement:
        """Find child element on current page."""

        loc_timeout = timeout or self.default_loc_timeout
        with allure.step(f'Find element "{child.name}" on page'):
            return WDW(element, loc_timeout).until(
                EC.presence_of_element_located([child.by, child.value]),
                message=f"Can't find {child.name} on page " f"{self.driver.current_url} for {loc_timeout} seconds",
            )

    def find_children(self, element: WebElement, child: Locator, timeout: int = None) -> List[WebElement]:
        """Find children element on current page."""

        loc_timeout = timeout or self.default_loc_timeout
        with allure.step(f'Find element "{child.name}" on page'):
            return WDW(element, loc_timeout).until(
                EC.presence_of_all_elements_located([child.by, child.value]),
                message=f"Can't find {child.name} on page " f"{self.driver.current_url} for {loc_timeout} seconds",
            )

    def find_elements(self, locator: Locator, timeout: int = None) -> [WebElement]:
        """Find elements on current page."""

        loc_timeout = timeout or self.default_loc_timeout
        with allure.step(f'Find elements "{locator.name}" on page'):
            return WDW(self.driver, loc_timeout).until(
                EC.presence_of_all_elements_located([locator.by, locator.value]),
                message=f"Can't find {locator.name} on page " f"{self.driver.current_url} for {loc_timeout} seconds",
            )

    def send_text_to_element(self, locator: Locator, text: str, timeout: Optional[int] = None):
        """
        Writes text to input element found by locator

        If value of input before and after is the same, then retries to send keys again,
        because sometimes text doesn't appear in input

        :param locator: Locator of element to write into (should be input)
        :param text: Text to use in .send_keys method
        :param timeout: Timeout on finding element
        """
        element = self.find_element(locator, timeout)
        expected_value = element.get_property('value') + text

        def send_keys_and_check():
            input_element = self.find_element(locator, timeout)
            input_element.send_keys(text)
            assert (actual_value := input_element.get_property('value')) == expected_value, (
                f'Value of input {locator} expected to be ' f'"{expected_value}", but "{actual_value}" was found'
            )

        wait_until_step_succeeds(send_keys_and_check, period=0.5, timeout=1.5)

    def is_element_displayed(self, element: Union[Locator, WebElement], timeout: int = None) -> bool:
        """Checks if element is displayed."""

        def find_element():
            return (
                element
                if isinstance(element, WebElement)
                else self.find_element(element, timeout=timeout or self.default_loc_timeout)
            )

        element_name = element.name if isinstance(element, Locator) else element.text
        return self._is_displayed(element_name, find_element)

    def is_child_displayed(self, parent: WebElement, child: Locator, timeout: Optional[int] = None) -> bool:
        """Checks if child element is displayed"""

        def find_child():
            return self.find_child(parent, child, timeout=timeout or self.default_loc_timeout)

        return self._is_displayed(child.name, find_child)

    def assert_displayed_elements(self, locators: List[Locator]) -> None:
        """Asserts that list of elements is displayed."""

        for loc in locators:
            assert self.is_element_displayed(
                loc
            ), f"Locator {loc.name} isn't displayed on page {self.driver.current_url}"

    def check_element_should_be_hidden(
        self, element: Union[Locator, WebElement], timeout: Optional[int] = None
    ) -> None:
        """Raises assertion error if element is still visible after timeout"""
        try:
            self.wait_element_hide(element, timeout)
        except TimeoutException as e:
            raise AssertionError(e.msg)

    def check_element_should_be_visible(self, locator: Locator, timeout: Optional[int] = None) -> None:
        """Raises assertion error if element is not visible after timeout"""
        try:
            self.wait_element_visible(locator, timeout)
        except TimeoutException as e:
            raise AssertionError(e.msg)

    def find_and_click(self, locator: Locator, is_js: bool = False) -> None:
        """Find element on current page and click on it."""

        if is_js:
            with allure.step(f'Click with js on "{locator.name}"'):
                loc = self.find_element(locator)
                self.driver.execute_script("arguments[0].click()", loc)
        else:
            with allure.step(f'Click on "{locator.name}"'):
                self.wait_element_clickable(locator)
                self.find_element(locator).click()

    def wait_element_clickable(self, locator: Locator, timeout: int = None) -> WebElement:
        """Wait for the element to become clickable."""

        loc_timeout = timeout or self.default_loc_timeout
        with allure.step(f'Wait "{locator.name}" clickable'):
            return WDW(self.driver, loc_timeout).until(
                EC.element_to_be_clickable([locator.by, locator.value]),
                message=f"locator {locator.name} hasn't become clickable for " f"{loc_timeout} seconds",
            )

    def wait_element_visible(self, locator: Locator, timeout: int = None) -> WebElement:
        """Wait for the element visibility."""

        loc_timeout = timeout or self.default_loc_timeout
        with allure.step(f'Wait "{locator.name}" presence'):
            return WDW(self.driver, loc_timeout).until(
                EC.visibility_of_element_located([locator.by, locator.value]),
                message=f"locator {locator.name} hasn't become visible for " f"{loc_timeout} seconds",
            )

    def wait_element_hide(self, element: Union[Locator, WebElement], timeout: int = None) -> None:
        """Wait the element to hide."""

        loc_timeout = timeout or self.default_loc_timeout
        el_name = element.name if isinstance(element, Locator) else element.text
        with allure.step(f'Check {el_name} to hide'):
            WDW(self.driver, loc_timeout).until(
                EC.invisibility_of_element_located(
                    [element.by, element.value] if isinstance(element, Locator) else element
                ),
                message=f"locator {el_name} hasn't hide for {loc_timeout} seconds",
            )

    def wait_element_attribute(self, locator: Locator, attribute: str, expected_value: str, timeout: int = 5):
        """
        Wait for the element to have `expected_value` in the locator's attribute
        """

        def assert_attribute_value():
            assert (actual_value := self.find_element(locator).get_attribute(attribute)) == expected_value, (
                f'Attribute {attribute} of element "{locator}" ' f'should be {expected_value}, not {actual_value}'
            )

        wait_until_step_succeeds(assert_attribute_value, period=0.5, timeout=timeout)

    def wait_page_is_opened(self, timeout: int = None):
        """Wait for current page to be opened"""
        timeout = timeout or self.default_page_timeout

        def assert_page_is_opened():
            assert self.path in self.driver.current_url, f'Page is not opened at path {self.path} in {timeout}'

        page_name = self.__class__.__name__.replace('Page', '')
        with allure.step(f'Wait page {page_name} is opened'):
            wait_until_step_succeeds(assert_page_is_opened, period=0.5, timeout=timeout)

    def set_locator_value(self, locator: Locator, value: str) -> None:
        """Fill locator with value."""

        with allure.step(f'Set value "{value}" to "{locator.name}"'):
            element = self.wait_element_clickable(locator)
            element.click()
            element.clear()
            element.send_keys(value)

    @allure.step('Clear element')
    def clear_by_keys(self, locator: Locator) -> None:
        """Clears element value by keyboard."""
        element = self.find_element(locator)
        element.send_keys(Keys.CONTROL + "a")
        element.send_keys(Keys.BACK_SPACE)

    @allure.step('Wait Config has been loaded after authentication')
    def wait_config_loaded(self):
        """
        Wait for hidden elements in DOM.
        Without this waiting and after the config finally is loaded
        there will be redirection to the greeting page.
        """

        self.find_element(CommonLocators.socket, timeout=30)
        self.find_element(CommonLocators.profile, timeout=30)

    def hover_element(self, element: Union[Locator, WebElement]):
        """
        Moves the cursor over an element and hovers it.
        """
        hover = ActionChains(self.driver).move_to_element(
            element if isinstance(element, WebElement) else self.find_element(element)
        )
        hover.perform()

    @staticmethod
    def _is_displayed(element_name: str, find_element_func: Callable[[], WebElement]) -> bool:
        """Calls `is_displayed` method on element returned by passed function"""
        try:
            with allure.step(f'Check {element_name}'):
                return find_element_func().is_displayed()
        except (
            TimeoutException,
            NoSuchElementException,
            StaleElementReferenceException,
            TimeoutError,
        ):
            return False


class PageHeader(BasePageObject):
    """Class for header manipulating."""

    def __init__(self, driver, base_url):
        super().__init__(driver, base_url)

    @property
    def popup_jobs_row_count(self):
        return len(self.get_job_rows_from_popup())

    @allure.step('Check elements in header for authorized user')
    def check_auth_page_elements(self):
        self.assert_displayed_elements(
            [
                AuthorizedHeaderLocators.arenadata_logo,
                AuthorizedHeaderLocators.clusters,
                AuthorizedHeaderLocators.hostproviders,
                AuthorizedHeaderLocators.hosts,
                AuthorizedHeaderLocators.jobs,
                AuthorizedHeaderLocators.bundles,
                AuthorizedHeaderLocators.job_block_previous,
                AuthorizedHeaderLocators.help_button,
                AuthorizedHeaderLocators.account_button,
            ]
        )

    @allure.step('Check elements in header for unauthorized user')
    def check_unauth_page_elements(self):
        self.wait_element_visible(CommonHeaderLocators.block)
        self.assert_displayed_elements(
            [
                CommonHeaderLocators.arenadata_logo,
                CommonHeaderLocators.clusters,
                CommonHeaderLocators.hostproviders,
                CommonHeaderLocators.hosts,
                CommonHeaderLocators.jobs,
                CommonHeaderLocators.bundles,
            ]
        )

    def click_arenadata_logo_in_header(self):
        self.find_and_click(CommonHeaderLocators.arenadata_logo)

    def click_cluster_tab_in_header(self):
        self.find_and_click(CommonHeaderLocators.clusters)

    def click_hostproviders_tab_in_header(self):
        self.find_and_click(CommonHeaderLocators.hostproviders)

    def click_hosts_tab_in_header(self):
        self.find_and_click(CommonHeaderLocators.hosts)

    def click_jobs_tab_in_header(self):
        self.find_and_click(CommonHeaderLocators.jobs)

    def click_bundles_tab_in_header(self):
        self.find_and_click(CommonHeaderLocators.bundles)

    def click_job_block_in_header(self):
        self.find_and_click(AuthorizedHeaderLocators.job_block_previous)

    def click_help_button_in_header(self):
        self.find_and_click(AuthorizedHeaderLocators.help_button)

    def click_account_button_in_header(self):
        self.find_and_click(AuthorizedHeaderLocators.account_button)

    def check_job_popup(self):
        assert self.is_element_displayed(AuthorizedHeaderLocators.job_popup), 'Job popup should be displayed'

    def check_help_popup(self):
        self.wait_element_visible(AuthorizedHeaderLocators.block)
        self.assert_displayed_elements(
            [
                AuthorizedHeaderLocators.HelpPopup.ask_link,
                AuthorizedHeaderLocators.HelpPopup.doc_link,
            ]
        )

    def click_ask_link_in_help_popup(self):
        self.find_and_click(AuthorizedHeaderLocators.HelpPopup.ask_link)

    def click_doc_link_in_help_popup(self):
        self.find_and_click(AuthorizedHeaderLocators.HelpPopup.doc_link)

    def check_account_popup(self):
        self.wait_element_visible(AuthorizedHeaderLocators.block)
        acc_popup = AuthorizedHeaderLocators.AccountPopup
        self.assert_displayed_elements(
            [
                acc_popup.settings_link,
                acc_popup.profile_link,
                acc_popup.logout_button,
            ]
        )

    def click_settings_link_in_acc_popup(self):
        self.find_and_click(AuthorizedHeaderLocators.AccountPopup.settings_link)

    def click_profile_link_in_acc_popup(self):
        self.find_and_click(AuthorizedHeaderLocators.AccountPopup.profile_link)

    def click_logout_in_acc_popup(self):
        self.find_and_click(AuthorizedHeaderLocators.AccountPopup.logout_button)

    def get_success_job_amount_from_header(self):
        self.hover_element(AuthorizedHeaderLocators.job_block_previous)
        self.wait_element_visible(AuthorizedHeaderLocators.job_popup)
        return self.find_element(AuthorizedHeaderLocators.JobPopup.success_jobs).text.split("\n")[1]

    def get_in_progress_job_amount_from_header(self):
        self.hover_element(AuthorizedHeaderLocators.job_block_previous)
        self.wait_element_visible(AuthorizedHeaderLocators.job_popup)
        return self.find_element(AuthorizedHeaderLocators.JobPopup.in_progress_jobs).text.split("\n")[1]

<<<<<<< HEAD
=======
    @allure.step('Open profile using account popup in header')
    def open_profile(self):
        """Open profile page"""
        self.click_account_button_in_header()
        self.click_profile_link_in_acc_popup()

>>>>>>> 1faf651b
    @allure.step('Logout using account popup in header')
    def logout(self):
        """Logout using account popup"""
        self.click_account_button_in_header()
        self.click_logout_in_acc_popup()

    @contextmanager
    def open_jobs_popup(self):
        """Open jobs popup by hovering icon and hover JOBS menu item afterwards"""
        self.hover_element(AuthorizedHeaderLocators.job_block_previous)
        yield
        self.hover_element(AuthorizedHeaderLocators.jobs)

    def get_job_rows_from_popup(self) -> List[WebElement]:
        """Get job rows from *opened* popup"""
        self.wait_element_visible(AuthorizedHeaderLocators.job_popup)
        return self.find_elements(AuthorizedHeaderLocators.JobPopup.job_row)

    def get_single_job_row_from_popup(self, row_num: int = 0) -> WebElement:
        """Get single job row from *opened* popup"""

        def popup_table_has_enough_rows():
            assert_enough_rows(row_num, self.popup_jobs_row_count)

        with allure.step('Check popup table has enough rows'):
            wait_until_step_succeeds(popup_table_has_enough_rows, timeout=5, period=0.1)
        rows = self.get_job_rows_from_popup()
        assert_enough_rows(row_num, len(rows))
        return rows[row_num]


class PageFooter(BasePageObject):
    """Class for footer manipulating."""

    def __init__(self, driver, base_url):
        super().__init__(driver, base_url)

    @allure.step('Check elements in footer')
    def check_all_elements(self):
        self.assert_displayed_elements(
            [
                CommonFooterLocators.version_link,
                CommonFooterLocators.logo,
            ]
        )

    def click_version_link_in_footer(self):
        self.find_and_click(CommonFooterLocators.version_link)<|MERGE_RESOLUTION|>--- conflicted
+++ resolved
@@ -465,15 +465,12 @@
         self.wait_element_visible(AuthorizedHeaderLocators.job_popup)
         return self.find_element(AuthorizedHeaderLocators.JobPopup.in_progress_jobs).text.split("\n")[1]
 
-<<<<<<< HEAD
-=======
     @allure.step('Open profile using account popup in header')
     def open_profile(self):
         """Open profile page"""
         self.click_account_button_in_header()
         self.click_profile_link_in_acc_popup()
 
->>>>>>> 1faf651b
     @allure.step('Logout using account popup in header')
     def logout(self):
         """Logout using account popup"""
