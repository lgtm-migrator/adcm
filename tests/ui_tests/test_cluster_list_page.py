# Licensed under the Apache License, Version 2.0 (the "License");
# you may not use this file except in compliance with the License.
# You may obtain a copy of the License at
#
#      http://www.apache.org/licenses/LICENSE-2.0
#
# Unless required by applicable law or agreed to in writing, software
# distributed under the License is distributed on an "AS IS" BASIS,
# WITHOUT WARRANTIES OR CONDITIONS OF ANY KIND, either express or implied.
# See the License for the specific language governing permissions and
# limitations under the License.

import os

import allure
import pytest
from _pytest.fixtures import SubRequest
from adcm_client.objects import (
    ADCMClient,
    Bundle,
    Provider,
)
from adcm_pytest_plugin import utils

from tests.ui_tests.app.page.admin_intro.page import AdminIntroPage
from tests.ui_tests.app.page.cluster.page import (
    ClusterImportPage,
    ClusterConfigPage,
    ClusterMainPage,
    ClusterHostPage,
    ClusterServicesPage,
    ClusterComponentsPage,
    ComponentsHostRowInfo,
)
from tests.ui_tests.app.page.cluster_list.page import ClusterListPage
from tests.ui_tests.app.page.host.page import (
    HostMainPage,
    HostConfigPage,
)
from tests.ui_tests.app.page.service.page import (
    ServiceMainPage,
    ServiceConfigPage,
    ServiceImportPage,
)
from tests.ui_tests.utils import wait_and_assert_ui_info, check_host_value

BUNDLE_COMMUNITY = "cluster_community"
BUNDLE_ENTERPRISE = "cluster_enterprise"
BUNDLE_IMPORT = "cluster_to_import"
BUNDLE_UPGRADE = "upgradable_cluster"
BUNDLE_REQUIRED_FIELDS = "cluster_and_service_with_required_string"
BUNDLE_WITH_SERVICES = "cluster_with_services"
CLUSTER_NAME = "Test cluster"
SERVICE_NAME = "test_service"
PROVIDER_NAME = 'test_provider'
HOST_NAME = 'test-host'
PROVIDER_WITH_ISSUE_NAME = 'provider_with_issue'
COMPONENT_NAME = "first"
BUNDLE_WITH_REQUIRED_FIELDS = "cluster_required_fields"


# pylint: disable=redefined-outer-name,no-self-use
pytestmark = pytest.mark.usefixtures("login_to_adcm_over_api")


@pytest.fixture()
def create_community_cluster(sdk_client_fs: ADCMClient):
    bundle = cluster_bundle(sdk_client_fs, BUNDLE_COMMUNITY)
    return bundle.cluster_create(name=CLUSTER_NAME)


@pytest.fixture()
def _create_community_cluster_with_service(sdk_client_fs: ADCMClient):
    bundle = cluster_bundle(sdk_client_fs, BUNDLE_COMMUNITY)
    bundle.cluster_create(name=CLUSTER_NAME).service_add(name=SERVICE_NAME)


@pytest.fixture()
def _create_import_cluster_with_service(sdk_client_fs: ADCMClient):
    params = {
        "import_cluster_name": "Import cluster",
        "import_service_name": "Pre-uploaded Dummy service to import",
    }
    with allure.step("Create main cluster"):
        bundle = cluster_bundle(sdk_client_fs, BUNDLE_COMMUNITY)
        bundle.cluster_create(name=CLUSTER_NAME).service_add(name=SERVICE_NAME)
    with allure.step("Create cluster to import"):
        bundle = cluster_bundle(sdk_client_fs, BUNDLE_IMPORT)
        bundle.cluster_create(name=params["import_cluster_name"]).service_add(name=params["import_service_name"])


@allure.step("Upload cluster bundle")
def cluster_bundle(sdk_client_fs: ADCMClient, data_dir_name: str) -> Bundle:
    return sdk_client_fs.upload_from_fs(os.path.join(utils.get_data_dir(__file__), data_dir_name))


@pytest.fixture(params=["provider"])
@allure.title("Upload provider bundle")
def provider_bundle(request: SubRequest, sdk_client_fs: ADCMClient) -> Bundle:
    return sdk_client_fs.upload_from_fs(os.path.join(utils.get_data_dir(__file__), request.param))


@pytest.fixture()
@allure.title("Create provider from uploaded bundle")
def upload_and_create_provider(provider_bundle) -> Provider:
    return provider_bundle.provider_create(PROVIDER_NAME)


@pytest.fixture()
def _create_community_cluster_with_host(sdk_client_fs: ADCMClient, create_host):
    bundle = cluster_bundle(sdk_client_fs, BUNDLE_COMMUNITY)
    bundle.cluster_create(name=CLUSTER_NAME).host_add(create_host)


@pytest.fixture()
def create_community_cluster_with_host_and_service(sdk_client_fs: ADCMClient, create_host):
    bundle = cluster_bundle(sdk_client_fs, BUNDLE_COMMUNITY)
    cluster = bundle.cluster_create(name=CLUSTER_NAME)
    cluster.service_add(name=SERVICE_NAME)
    cluster.host_add(create_host)
    return cluster, create_host


@pytest.fixture()
@allure.title("Create host")
def create_host(upload_and_create_provider):
    """Create default host using API"""
    provider = upload_and_create_provider
    return provider.host_create(HOST_NAME)


@allure.title("Check all values in host info")
def check_components_host_info(host_info: ComponentsHostRowInfo, name: str, components: str):
    """Check all values in host info"""
    check_host_value('name', host_info.name, name)
    check_host_value('components', host_info.components, components)


class TestClusterListPage:
    @pytest.mark.smoke()
    @pytest.mark.parametrize(
        "bundle_archive",
        [
            pytest.param(utils.get_data_dir(__file__, BUNDLE_COMMUNITY), id="community"),
            pytest.param(utils.get_data_dir(__file__, BUNDLE_ENTERPRISE), id="enterprise"),
        ],
        indirect=True,
    )
    def test_check_cluster_list_page_with_cluster_creating(self, app_fs, bundle_archive):
        edition = bundle_archive.split("cluster_")[2][:-4]
        cluster_params = {
            "bundle": f"test_cluster 1.5 {edition}",
            "description": "Test",
            "state": "created",
        }
        cluster_page = ClusterListPage(app_fs.driver, app_fs.adcm.url).open()
        with allure.step("Check no cluster rows"):
            assert len(cluster_page.table.get_all_rows()) == 0, "There should be no row with clusters"
        cluster_page.create_cluster(
            bundle_archive, cluster_params['description'], is_license=bool(edition == "enterprise")
        )
        with allure.step("Check uploaded cluster"):
            assert len(cluster_page.table.get_all_rows()) == 1, "There should be 1 row with cluster"
            uploaded_cluster = cluster_page.get_cluster_info_from_row(0)
            assert cluster_params['bundle'] == uploaded_cluster['bundle'], (
                f"Cluster bundle should be {cluster_params['bundle']} and " f"not {uploaded_cluster['bundle']}"
            )
            assert cluster_params['description'] == uploaded_cluster['description'], (
                f"Cluster description should be {cluster_params['description']} and "
                f"not {uploaded_cluster['description']}"
            )
            assert cluster_params['state'] == uploaded_cluster['state'], (
                f"Cluster state should be {cluster_params['state']} " f"and not {uploaded_cluster['state']}"
            )

    def test_check_cluster_list_page_pagination(self, sdk_client_fs: ADCMClient, app_fs):
        with allure.step("Create 11 clusters"):
            bundle = cluster_bundle(sdk_client_fs, BUNDLE_COMMUNITY)
            for i in range(11):
                bundle.cluster_create(name=f"Test cluster {i}")
        cluster_page = ClusterListPage(app_fs.driver, app_fs.adcm.url).open()
        cluster_page.close_info_popup()
        cluster_page.table.check_pagination(second_page_item_amount=1)

    @pytest.mark.smoke()
    @pytest.mark.usefixtures("create_community_cluster")
    def test_check_cluster_list_page_action_run(self, app_fs):
        params = {"action_name": "test_action", "expected_state": "installed"}
        cluster_page = ClusterListPage(app_fs.driver, app_fs.adcm.url).open()
        row = cluster_page.table.get_all_rows()[0]
        with cluster_page.wait_cluster_state_change(row):
            cluster_page.run_action_in_cluster_row(row, params["action_name"])
        with allure.step("Check cluster state has changed"):
            assert (
                cluster_page.get_cluster_state_from_row(row) == params["expected_state"]
            ), f"Cluster state should be {params['expected_state']}"
        with allure.step("Check success cluster job"):
            assert (
                cluster_page.header.get_success_job_amount_from_header() == "1"
            ), "There should be 1 success cluster job in header"

    @pytest.mark.smoke()
    @pytest.mark.usefixtures("_create_import_cluster_with_service")
    def test_check_cluster_list_page_import_run(self, app_fs):
        cluster_page = ClusterListPage(app_fs.driver, app_fs.adcm.url).open()
        row = cluster_page.get_row_by_cluster_name(CLUSTER_NAME)
        cluster_page.click_import_btn_in_row(row)
        import_page = ClusterImportPage(app_fs.driver, app_fs.adcm.url, 1)
        import_page.wait_page_is_opened()
        with allure.step("Check import on import page"):
            assert len(import_page.get_import_items()) == 1, "Cluster import page should contain 1 import"

    @pytest.mark.smoke()
    @pytest.mark.usefixtures("create_community_cluster")
    def test_check_cluster_list_page_open_cluster_config(self, app_fs):
        cluster_page = ClusterListPage(app_fs.driver, app_fs.adcm.url).open()
        row = cluster_page.table.get_all_rows()[0]
        cluster_page.click_config_button_in_row(row)
        ClusterConfigPage(app_fs.driver, app_fs.adcm.url, 1).wait_page_is_opened()

    @pytest.mark.smoke()
    @pytest.mark.usefixtures("create_community_cluster")
    def test_check_cluster_list_page_open_cluster_main(self, app_fs):
        cluster_page = ClusterListPage(app_fs.driver, app_fs.adcm.url).open()
        row = cluster_page.table.get_all_rows()[0]
        cluster_page.click_cluster_name_in_row(row)
        ClusterMainPage(app_fs.driver, app_fs.adcm.url, 1).wait_page_is_opened()

    @pytest.mark.smoke()
    @pytest.mark.usefixtures("create_community_cluster")
    def test_check_cluster_list_page_delete_cluster(self, app_fs):
        cluster_page = ClusterListPage(app_fs.driver, app_fs.adcm.url).open()
        row = cluster_page.table.get_all_rows()[0]
        with cluster_page.table.wait_rows_change():
            cluster_page.delete_cluster_by_row(row)
        with allure.step("Check there are no rows"):
            assert len(cluster_page.table.get_all_rows()) == 0, "Cluster table should be empty"


class TestClusterMainPage:
    @pytest.mark.smoke()
    @pytest.mark.usefixtures("create_community_cluster")
    def test_open_main_page_by_tab(self, app_fs):
        cluster_config_page = ClusterConfigPage(app_fs.driver, app_fs.adcm.url, 1).open()
        cluster_config_page.open_main_tab()
        cluster_main_page = ClusterMainPage(app_fs.driver, app_fs.adcm.url, 1)
        cluster_main_page.wait_page_is_opened()
        cluster_main_page.check_all_elements()

    @pytest.mark.usefixtures("create_community_cluster")
    def test_open_admin_page_by_toolbar(self, app_fs):
        cluster_main_page = ClusterMainPage(app_fs.driver, app_fs.adcm.url, 1).open()
        cluster_main_page.toolbar.click_admin_link()
        AdminIntroPage(app_fs.driver, app_fs.adcm.url).wait_page_is_opened()

    @pytest.mark.usefixtures("create_community_cluster")
    def test_open_main_page_by_toolbar(self, app_fs):
        params = {"cluster_list_name": "CLUSTERS"}
        cluster_main_page = ClusterMainPage(app_fs.driver, app_fs.adcm.url, 1).open()
        cluster_main_page.toolbar.click_link_by_name(params["cluster_list_name"])
        ClusterListPage(app_fs.driver, app_fs.adcm.url).wait_page_is_opened()
        cluster_import_page = ClusterImportPage(app_fs.driver, app_fs.adcm.url, 1).open()
        cluster_import_page.toolbar.click_link_by_name(CLUSTER_NAME)
        cluster_main_page.wait_page_is_opened()

    def test_run_upgrade_on_cluster_page_by_toolbar(self, sdk_client_fs, app_fs):
        params = {
            "upgrade_cluster_name": "upgrade cluster",
            "upgrade": "upgrade 2",
            "state": "upgradated",
        }
        with allure.step("Create main cluster"):
            bundle = cluster_bundle(sdk_client_fs, BUNDLE_COMMUNITY)
            bundle.cluster_create(name=CLUSTER_NAME)
        with allure.step("Create cluster to upgrade"):
            bundle = cluster_bundle(sdk_client_fs, BUNDLE_UPGRADE)
            bundle.cluster_create(name=params["upgrade_cluster_name"])
        main_page = ClusterMainPage(app_fs.driver, app_fs.adcm.url, 2).open()
        main_page.toolbar.run_upgrade(params["upgrade_cluster_name"], params["upgrade"])
        with allure.step("Check that cluster has been upgraded"):
            cluster_page = ClusterListPage(app_fs.driver, app_fs.adcm.url).open()
            row = cluster_page.get_row_by_cluster_name(params["upgrade_cluster_name"])
            assert (
                cluster_page.get_cluster_state_from_row(row) == params["state"]
            ), f"Cluster state should be {params['state']}"

    @pytest.mark.usefixtures("create_community_cluster")
    def test_run_action_on_cluster_page_by_toolbar(self, app_fs):
        params = {"action_name": "test_action"}
        cluster_main_page = ClusterMainPage(app_fs.driver, app_fs.adcm.url, 1).open()
        cluster_main_page.toolbar.run_action(CLUSTER_NAME, params["action_name"])
        with allure.step("Check success job"):
            assert (
                cluster_main_page.header.get_in_progress_job_amount_from_header() == "1"
            ), "There should be 1 in progress job in header"


class TestClusterServicePage:
    @pytest.mark.smoke()
    @pytest.mark.usefixtures("create_community_cluster")
    def test_cluster_service_page_open_by_tab(self, app_fs):
        cluster_config_page = ClusterConfigPage(app_fs.driver, app_fs.adcm.url, 1).open()
        cluster_config_page.open_services_tab()
        cluster_service_page = ClusterServicesPage(app_fs.driver, app_fs.adcm.url, 1)
        cluster_service_page.wait_page_is_opened()
        cluster_service_page.check_all_elements()

    @pytest.mark.smoke()
    @pytest.mark.usefixtures("create_community_cluster")
    def test_create_and_open_service_page_from_cluster_page(self, app_fs):
        params = {"service_name": "test_service - 1.2"}
        cluster_service_page = ClusterServicesPage(app_fs.driver, app_fs.adcm.url, 1).open()
        cluster_service_page.add_service_by_name(params["service_name"])
        service_row = cluster_service_page.table.get_all_rows()[0]
        service_row.click()
        ServiceMainPage(app_fs.driver, app_fs.adcm.url, 1, 1).wait_page_is_opened()

    def test_check_required_fields_from_cluster_list_page(self, sdk_client_fs: ADCMClient, app_fs):
        params = {"issue_name": "Configuration"}
        bundle = cluster_bundle(sdk_client_fs, BUNDLE_REQUIRED_FIELDS)
        bundle.cluster_create(name=CLUSTER_NAME)
        cluster_list_page = ClusterListPage(app_fs.driver, app_fs.adcm.url).open()
        row = cluster_list_page.table.get_all_rows()[0]
        cluster_list_page.click_on_issue_by_name(row, params["issue_name"])
        ClusterConfigPage(app_fs.driver, app_fs.adcm.url, 1).wait_page_is_opened()

    def test_check_required_fields_from_service_list_page(self, sdk_client_fs: ADCMClient, app_fs):
        params = {"issue_name": "Configuration"}
        bundle = cluster_bundle(sdk_client_fs, BUNDLE_REQUIRED_FIELDS)
        bundle.cluster_create(name=CLUSTER_NAME).service_add(name=SERVICE_NAME)
        cluster_service_page = ClusterServicesPage(app_fs.driver, app_fs.adcm.url, 1).open()
        row = cluster_service_page.table.get_all_rows()[0]
        cluster_service_page.click_on_issue_by_name(row, params["issue_name"])
        ServiceConfigPage(app_fs.driver, app_fs.adcm.url, 1, 1).wait_page_is_opened()

    @pytest.mark.smoke()
    @pytest.mark.usefixtures("_create_community_cluster_with_service")
    def test_check_actions_from_service_list_page(self, app_fs):
        params = {"action_name": "test_action", "expected_state": "installed"}
        cluster_service_page = ClusterServicesPage(app_fs.driver, app_fs.adcm.url, 1).open()
        row = cluster_service_page.table.get_all_rows()[0]
        with cluster_service_page.wait_service_state_change(row):
            cluster_service_page.run_action_in_service_row(row, params["action_name"])
        with allure.step("Check service state has changed"):
            assert (
                cluster_service_page.get_service_state_from_row(row) == params["expected_state"]
            ), f"Cluster state should be {params['expected_state']}"
        with allure.step("Check success service job"):
            assert (
                cluster_service_page.header.get_success_job_amount_from_header() == "1"
            ), "There should be 1 success service job in header"

    @pytest.mark.usefixtures("_create_import_cluster_with_service")
    def test_check_service_list_page_import_run(self, app_fs):
        cluster_service_page = ClusterServicesPage(app_fs.driver, app_fs.adcm.url, 1).open()
        row = cluster_service_page.table.get_all_rows()[0]
        cluster_service_page.click_import_btn_in_row(row)
        import_page = ServiceImportPage(app_fs.driver, app_fs.adcm.url, 1, 1)
        import_page.wait_page_is_opened()
        with allure.step("Check import on import page"):
            assert len(import_page.get_import_items()) == 1, "Service import page should contain 1 import"

    @pytest.mark.usefixtures("_create_community_cluster_with_service")
    def test_check_service_list_page_open_service_config(self, app_fs):
        cluster_service_page = ClusterServicesPage(app_fs.driver, app_fs.adcm.url, 1).open()
        row = cluster_service_page.table.get_all_rows()[0]
        cluster_service_page.click_config_btn_in_row(row)
        ServiceConfigPage(app_fs.driver, app_fs.adcm.url, 1, 1).wait_page_is_opened()

    def test_check_pagination_on_service_list_page(self, sdk_client_fs: ADCMClient, app_fs):
        bundle = cluster_bundle(sdk_client_fs, BUNDLE_WITH_SERVICES)
        bundle.cluster_create(name=CLUSTER_NAME)
        cluster_service_page = ClusterServicesPage(app_fs.driver, app_fs.adcm.url, 1).open()
        cluster_service_page.add_service_by_name(service_name="All")
        cluster_service_page.table.check_pagination(second_page_item_amount=2)


class TestClusterHostPage:
    @pytest.mark.smoke()
    @pytest.mark.usefixtures("_create_community_cluster_with_service")
    def test_check_required_fields_from_cluster_host_page(self, app_fs):
        cluster_main_page = ClusterMainPage(app_fs.driver, app_fs.adcm.url, 1).open()
        cluster_main_page.open_hosts_tab()
        cluster_host_page = ClusterHostPage(app_fs.driver, app_fs.adcm.url, 1)
        cluster_host_page.wait_page_is_opened()
        cluster_host_page.check_all_elements()

    @pytest.mark.smoke()
    @pytest.mark.parametrize("bundle_archive", [utils.get_data_dir(__file__, "provider")], indirect=True)
    @pytest.mark.usefixtures("_create_community_cluster_with_service")
    def test_create_host_and_hostprovider_from_cluster_host_page(self, app_fs, bundle_archive):
        cluster_host_page = ClusterHostPage(app_fs.driver, app_fs.adcm.url, 1).open()
        cluster_host_page.wait_page_is_opened()
        cluster_host_page.click_add_host_btn(is_not_first_host=False)
        new_provider_name = cluster_host_page.host_popup.create_provider_and_host(bundle_archive, HOST_NAME)
        expected_values = {
            'fqdn': HOST_NAME,
            'provider': new_provider_name,
            'cluster': None,
            'state': 'created',
        }
        wait_and_assert_ui_info(
            expected_values,
            cluster_host_page.get_host_info_from_row,
            get_info_kwargs={'table_has_cluster_column': False},
        )

<<<<<<< HEAD
    @pytest.mark.usefixtures("_create_community_cluster_with_service")
    @pytest.mark.usefixtures("upload_and_create_provider")
    def test_create_host_from_cluster_host_page(self, app_fs):
=======
    @pytest.mark.usefixtures("upload_and_create_provider", "_create_community_cluster_with_service")
    def test_check_create_host_from_cluster_host_page(self, app_fs):
>>>>>>> ade133be
        expected_values = {
            'fqdn': HOST_NAME,
            'provider': PROVIDER_NAME,
            'cluster': None,
            'state': 'created',
        }
        cluster_host_page = ClusterHostPage(app_fs.driver, app_fs.adcm.url, 1).open()
        cluster_host_page.wait_page_is_opened()
        cluster_host_page.click_add_host_btn(is_not_first_host=False)
        cluster_host_page.host_popup.create_host(HOST_NAME)
        wait_and_assert_ui_info(
            expected_values,
            cluster_host_page.get_host_info_from_row,
            get_info_kwargs={'table_has_cluster_column': False},
        )
        host_row = cluster_host_page.table.get_all_rows()[0]
        cluster_host_page.click_on_host_name_in_host_row(host_row)
        HostMainPage(app_fs.driver, app_fs.adcm.url, 1, 1).wait_page_is_opened()

<<<<<<< HEAD
    @pytest.mark.usefixtures("_create_community_cluster_with_service")
    @pytest.mark.usefixtures('create_host')
    def test_creating_host_error_from_cluster_host_page(self, app_fs):
=======
    @pytest.mark.usefixtures("create_host", "_create_community_cluster_with_service")
    def test_check_create_host_error_from_cluster_host_page(self, app_fs):
>>>>>>> ade133be
        cluster_host_page = ClusterHostPage(app_fs.driver, app_fs.adcm.url, 1).open()
        cluster_host_page.wait_page_is_opened()
        cluster_host_page.close_info_popup()
        cluster_host_page.click_add_host_btn()
        cluster_host_page.host_popup.create_host(HOST_NAME)
        with allure.step("Check error message"):
            assert (
                cluster_host_page.get_info_popup_text() == '[ CONFLICT ] HOST_CONFLICT -- duplicate host'
            ), "No message about host duplication"

    @pytest.mark.parametrize('provider_bundle', [PROVIDER_WITH_ISSUE_NAME], indirect=True)
    @pytest.mark.usefixtures("_create_community_cluster_with_host", "provider_bundle")
    def test_check_open_host_issue_from_cluster_host_page(self, app_fs):
        params = {"issue_name": "Configuration"}
        cluster_host_page = ClusterHostPage(app_fs.driver, app_fs.adcm.url, 1).open()
        cluster_host_page.wait_page_is_opened()
        row = cluster_host_page.table.get_all_rows()[0]
        cluster_host_page.click_on_issue_by_name(row, params["issue_name"])
        HostConfigPage(app_fs.driver, app_fs.adcm.url, 1, 1).wait_page_is_opened()

    @pytest.mark.usefixtures("_create_community_cluster_with_host")
    def test_host_action_run_from_cluster(self, app_fs):
        params = {"action_name": "test_action", "expected_state": "installed"}
        cluster_host_page = ClusterHostPage(app_fs.driver, app_fs.adcm.url, 1).open()
        row = cluster_host_page.table.get_all_rows()[0]
        with cluster_host_page.wait_host_state_change(row):
            cluster_host_page.run_action_in_host_row(row, params["action_name"])
        with allure.step("Check host state has changed"):
            assert (
                cluster_host_page.get_host_state_from_row(row) == params["expected_state"]
            ), f"Cluster state should be {params['expected_state']}"
        with allure.step("Check success host job"):
            assert (
                cluster_host_page.header.get_success_job_amount_from_header() == "1"
            ), "There should be 1 success host job in header"

    @pytest.mark.usefixtures("_create_community_cluster_with_host")
    def test_delete_host_from_cluster_host_page(self, app_fs):
        cluster_host_page = ClusterHostPage(app_fs.driver, app_fs.adcm.url, 1).open()
        row = cluster_host_page.table.get_all_rows()[0]
        with cluster_host_page.table.wait_rows_change():
            cluster_host_page.delete_host_by_row(row)
        with allure.step("Check there are no rows"):
            assert len(cluster_host_page.table.get_all_rows()) == 0, "Host table should be empty"

    def test_delete_linked_host_from_cluster_components_page(
        self, app_fs, create_community_cluster_with_host_and_service
    ):
        params = {"message": "[ CONFLICT ] HOST_CONFLICT -- Host #1 has component(s)"}
        cluster, host = create_community_cluster_with_host_and_service
        cluster.hostcomponent_set((host, cluster.service(name=SERVICE_NAME).component(name=COMPONENT_NAME)))
        cluster_host_page = ClusterHostPage(app_fs.driver, app_fs.adcm.url, 1).open()
        row = cluster_host_page.table.get_all_rows()[0]
        cluster_host_page.delete_host_by_row(row)
        with allure.step("Check error message"):
            assert cluster_host_page.get_info_popup_text() == params["message"], "No error message"

    @pytest.mark.usefixtures("_create_community_cluster_with_host")
    def test_open_host_config_from_cluster_host_page(self, app_fs):
        cluster_host_page = ClusterHostPage(app_fs.driver, app_fs.adcm.url, 1).open()
        row = cluster_host_page.table.get_all_rows()[0]
        cluster_host_page.click_config_btn_in_row(row)
        HostConfigPage(app_fs.driver, app_fs.adcm.url, 1, 1).wait_page_is_opened()

    def test_check_pagination_on_cluster_host_page(self, app_fs, upload_and_create_provider, create_community_cluster):
        cluster = create_community_cluster
        provider = upload_and_create_provider
        for i in range(11):
            host = provider.host_create(f"{HOST_NAME}_{i}")
            cluster.host_add(host)
        cluster_host_page = ClusterHostPage(app_fs.driver, app_fs.adcm.url, 1).open()
        cluster_host_page.table.check_pagination(1)


class TestClusterComponentsPage:
    @pytest.mark.smoke()
    @pytest.mark.usefixtures("create_community_cluster")
    def test_cluster_components_page_open_by_tab(self, app_fs):
        cluster_config_page = ClusterConfigPage(app_fs.driver, app_fs.adcm.url, 1).open()
        cluster_config_page.open_components_tab()
        cluster_components_page = ClusterComponentsPage(app_fs.driver, app_fs.adcm.url, 1)
        cluster_components_page.wait_page_is_opened()
        cluster_components_page.check_all_elements()

    @pytest.mark.usefixtures("create_community_cluster")
    def test_open_service_page_from_cluster_components_page(self, app_fs):
        cluster_components_page = ClusterComponentsPage(app_fs.driver, app_fs.adcm.url, 1).open()
        cluster_components_page.click_service_page_link()
        ClusterServicesPage(app_fs.driver, app_fs.adcm.url, 1).wait_page_is_opened()

    @pytest.mark.usefixtures("create_community_cluster")
    def test_open_hosts_page_from_cluster_components_page(self, app_fs):
        cluster_components_page = ClusterComponentsPage(app_fs.driver, app_fs.adcm.url, 1).open()
        cluster_components_page.click_hosts_page_link()
        ClusterHostPage(app_fs.driver, app_fs.adcm.url, 1).wait_page_is_opened()

    @pytest.mark.parametrize("bundle_archive", [utils.get_data_dir(__file__, "provider")], indirect=True)
    @pytest.mark.usefixtures("create_community_cluster")
    def test_create_host_on_cluster_components_page(self, app_fs, bundle_archive):
        cluster_components_page = ClusterComponentsPage(app_fs.driver, app_fs.adcm.url, 1).open()
        cluster_components_page.click_add_host_btn()
        cluster_components_page.host_popup.create_provider_and_host(bundle_path=bundle_archive, fqdn=HOST_NAME)
        host_row = cluster_components_page.get_host_rows()[0]
        check_components_host_info(cluster_components_page.get_row_info(host_row), HOST_NAME, "0")

    @pytest.mark.smoke()
    @pytest.mark.usefixtures("create_community_cluster_with_host_and_service")
    def test_create_components_on_cluster_components_page(self, app_fs):
        params = {"message": "Successfully saved."}
        cluster_components_page = ClusterComponentsPage(app_fs.driver, app_fs.adcm.url, 1).open()

        host_row = cluster_components_page.find_host_row_by_name(HOST_NAME)
        component_row = cluster_components_page.find_component_row_by_name(COMPONENT_NAME)
        cluster_components_page.click_host(host_row)
        cluster_components_page.click_component(component_row)

        cluster_components_page.close_info_popup()
        cluster_components_page.click_save_btn()
        with allure.step("Check that host and component are linked"):
            assert cluster_components_page.get_info_popup_text() == params["message"], "No message about success"
            host_row = cluster_components_page.get_host_rows()[0]
            check_components_host_info(cluster_components_page.get_row_info(host_row), HOST_NAME, "1")
            component_row = cluster_components_page.get_components_rows()[0]
            check_components_host_info(cluster_components_page.get_row_info(component_row), COMPONENT_NAME, "1")

    @pytest.mark.usefixtures("create_community_cluster_with_host_and_service")
    def test_restore_components_on_cluster_components_page(self, app_fs):
        cluster_components_page = ClusterComponentsPage(app_fs.driver, app_fs.adcm.url, 1).open()
        host_row = cluster_components_page.find_host_row_by_name(HOST_NAME)
        component_row = cluster_components_page.find_component_row_by_name(COMPONENT_NAME)
        cluster_components_page.click_host(host_row)
        cluster_components_page.click_component(component_row)

        cluster_components_page.close_info_popup()
        cluster_components_page.click_restore_btn()
        with allure.step("Check that host and component are not linked"):
            host_row = cluster_components_page.get_host_rows()[0]
            check_components_host_info(cluster_components_page.get_row_info(host_row), HOST_NAME, "0")
            component_row = cluster_components_page.get_components_rows()[0]
            check_components_host_info(cluster_components_page.get_row_info(component_row), COMPONENT_NAME, "0")

    @pytest.mark.usefixtures("create_community_cluster_with_host_and_service")
    def test_delete_host_from_component(self, app_fs):
        cluster_components_page = ClusterComponentsPage(app_fs.driver, app_fs.adcm.url, 1).open()
        host_row = cluster_components_page.find_host_row_by_name(HOST_NAME)
        component_row = cluster_components_page.find_component_row_by_name(COMPONENT_NAME)

        cluster_components_page.click_host(host_row)
        cluster_components_page.click_component(component_row)
        cluster_components_page.click_save_btn()

        cluster_components_page.click_number_in_component(component_row)
        cluster_components_page.delete_related_item_in_row_by_name(component_row, HOST_NAME)

        with allure.step("Check that host and component are not linked"):
            host_row = cluster_components_page.get_host_rows()[0]
            check_components_host_info(cluster_components_page.get_row_info(host_row), HOST_NAME, "0")
            component_row = cluster_components_page.get_components_rows()[0]
            check_components_host_info(cluster_components_page.get_row_info(component_row), COMPONENT_NAME, "0")

    def test_add_few_hosts_to_component_on_cluster_components_page(self, sdk_client_fs, app_fs, create_host):
        with allure.step("Create cluster with service and host"):
            bundle = cluster_bundle(sdk_client_fs, BUNDLE_WITH_SERVICES)
            cluster = bundle.cluster_create(name=CLUSTER_NAME)
            cluster.service_add(name=f"{SERVICE_NAME}_1")
            cluster.host_add(create_host)

        cluster_components_page = ClusterComponentsPage(app_fs.driver, app_fs.adcm.url, 1).open()
        host_row = cluster_components_page.find_host_row_by_name(HOST_NAME)
        component_row = cluster_components_page.find_component_row_by_name(COMPONENT_NAME)

        cluster_components_page.click_host(host_row)
        cluster_components_page.click_component(component_row)
        with allure.step("Check that save button is disabled when not all required amount of hosts are linked"):
            assert cluster_components_page.check_that_save_btn_disabled(), "Save button should be disabled"


class TestClusterConfigPage:
    def test_cluster_config_page_open_by_tab(self, app_fs, create_community_cluster):
        cluster_main_page = ClusterMainPage(app_fs.driver, app_fs.adcm.url, create_community_cluster.id).open()
        cluster_main_page.open_config_tab()
        cluster_config_page = ClusterConfigPage(app_fs.driver, app_fs.adcm.url, 1)
        cluster_config_page.wait_page_is_opened()
        cluster_config_page.check_all_elements()

    def test_filter_config_on_cluster_config_page(self, app_fs, create_community_cluster):
        params = {"search_param": "str_param", "group_name": "core-site"}
        cluster_config_page = ClusterConfigPage(app_fs.driver, app_fs.adcm.url, create_community_cluster.id).open()
        with cluster_config_page.config.wait_rows_change():
            cluster_config_page.config.search(params["search_param"])
        with allure.step(f"Check that rows are filtered by {params['search_param']}"):
            config_rows = cluster_config_page.config.get_all_config_rows()
            assert len(config_rows) == 1, "Rows are not filtered: there should be 1 row"
            assert (
                cluster_config_page.config.get_config_row_info(config_rows[0]).name == f"{params['search_param']}:"
            ), f"Name should be {params['search_param']}"
        with cluster_config_page.config.wait_rows_change():
            cluster_config_page.config.clear_search_input()
        with allure.step("Check that rows are not filtered"):
            config_rows = cluster_config_page.config.get_all_config_rows()
            assert len(config_rows) == 4, "Rows are filtered: there should be 4 row"
        with cluster_config_page.config.wait_rows_change():
            cluster_config_page.config.click_on_group(params["group_name"])
        with allure.step("Check that groups are closed"):
            config_rows = cluster_config_page.config.get_all_config_rows()
            assert len(config_rows) == 2, "Groups are not closed: there should be 2 row"

    def test_save_custom_config_on_cluster_config_page(self, app_fs, create_community_cluster):
        params = {
            "row_value_new": "test",
            "row_value_old": "123",
            "config_name_new": "test_name",
            "config_name_old": "init",
        }
        cluster_config_page = ClusterConfigPage(app_fs.driver, app_fs.adcm.url, create_community_cluster.id).open()
        config_row = cluster_config_page.config.get_all_config_rows()[0]
        cluster_config_page.config.type_in_config_field(
            row=config_row, value=params["row_value_new"], clear=True, adcm_test=None
        )

        cluster_config_page.config.set_description(params["config_name_new"])
        cluster_config_page.config.save_config()
        cluster_config_page.config.compare_current_to(params["config_name_old"])
        with allure.step("Check row history"):
            row_with_history = cluster_config_page.config.get_all_config_rows()[0]
            cluster_config_page.config.wait_history_row_with_value(row_with_history, params["row_value_old"])

    def test_reset_config_in_row_on_cluster_config_page(self, app_fs, create_community_cluster):
        params = {"row_value_new": "test", "row_value_old": "123", "config_name": "test_name"}
        cluster_config_page = ClusterConfigPage(app_fs.driver, app_fs.adcm.url, create_community_cluster.id).open()
        config_row = cluster_config_page.config.get_all_config_rows()[0]
        cluster_config_page.config.type_in_config_field(
            row=config_row, value=params["row_value_new"], clear=True, adcm_test=None
        )
        cluster_config_page.config.set_description(params["config_name"])
        cluster_config_page.config.save_config()

        cluster_config_page.config.reset_to_default(row=config_row)
        cluster_config_page.config.assert_input_value_is(expected_value=params["row_value_new"], row=config_row)

    def test_field_validation_on_cluster_config_page(self, app_fs, sdk_client_fs):
        params = {
            'pass_name': 'Important password',
            'req_name': 'Required item',
            'not_req_name': 'Just item',
            'wrong_value': 'test',
        }
        with allure.step("Create cluster"):
            bundle = cluster_bundle(sdk_client_fs, BUNDLE_WITH_REQUIRED_FIELDS)
            cluster = bundle.cluster_create(name=CLUSTER_NAME)
        cluster_config_page = ClusterConfigPage(app_fs.driver, app_fs.adcm.url, cluster.id).open()
        cluster_config_page.config.check_password_confirm_required(params['pass_name'])
        cluster_config_page.config.check_field_is_required(params['req_name'])
        config_row = cluster_config_page.config.get_all_config_rows()[0]
        cluster_config_page.config.type_in_config_field(params['wrong_value'], row=config_row)
        cluster_config_page.config.check_field_is_invalid(params['not_req_name'])<|MERGE_RESOLUTION|>--- conflicted
+++ resolved
@@ -405,14 +405,9 @@
             get_info_kwargs={'table_has_cluster_column': False},
         )
 
-<<<<<<< HEAD
     @pytest.mark.usefixtures("_create_community_cluster_with_service")
     @pytest.mark.usefixtures("upload_and_create_provider")
     def test_create_host_from_cluster_host_page(self, app_fs):
-=======
-    @pytest.mark.usefixtures("upload_and_create_provider", "_create_community_cluster_with_service")
-    def test_check_create_host_from_cluster_host_page(self, app_fs):
->>>>>>> ade133be
         expected_values = {
             'fqdn': HOST_NAME,
             'provider': PROVIDER_NAME,
@@ -432,14 +427,9 @@
         cluster_host_page.click_on_host_name_in_host_row(host_row)
         HostMainPage(app_fs.driver, app_fs.adcm.url, 1, 1).wait_page_is_opened()
 
-<<<<<<< HEAD
     @pytest.mark.usefixtures("_create_community_cluster_with_service")
     @pytest.mark.usefixtures('create_host')
     def test_creating_host_error_from_cluster_host_page(self, app_fs):
-=======
-    @pytest.mark.usefixtures("create_host", "_create_community_cluster_with_service")
-    def test_check_create_host_error_from_cluster_host_page(self, app_fs):
->>>>>>> ade133be
         cluster_host_page = ClusterHostPage(app_fs.driver, app_fs.adcm.url, 1).open()
         cluster_host_page.wait_page_is_opened()
         cluster_host_page.close_info_popup()
