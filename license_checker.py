# Licensed under the Apache License, Version 2.0 (the "License");
# you may not use this file except in compliance with the License.
# You may obtain a copy of the License at
#
#      http://www.apache.org/licenses/LICENSE-2.0
#
# Unless required by applicable law or agreed to in writing, software
# distributed under the License is distributed on an "AS IS" BASIS,
# WITHOUT WARRANTIES OR CONDITIONS OF ANY KIND, either express or implied.
# See the License for the specific language governing permissions and
# limitations under the License.

import argparse
<<<<<<< HEAD
import os
=======
>>>>>>> b2db59ea
import sys
from pathlib import Path
from typing import TextIO

APACHE_LICENCE_PY = [
    '# Licensed under the Apache License, Version 2.0 (the "License");\n',
    '# you may not use this file except in compliance with the License.\n',
    '# You may obtain a copy of the License at\n',
    '#\n',
    '#      http://www.apache.org/licenses/LICENSE-2.0\n',
    '#\n',
    '# Unless required by applicable law or agreed to in writing, software\n',
    '# distributed under the License is distributed on an "AS IS" BASIS,\n',
    '# WITHOUT WARRANTIES OR CONDITIONS OF ANY KIND, either express or implied.\n',
    '# See the License for the specific language governing permissions and\n',
    '# limitations under the License.\n',
    '\n',
]

APACHE_LICENCE_GO = [
    '// Licensed under the Apache License, Version 2.0 (the "License");\n',
    '// you may not use this file except in compliance with the License.\n',
    '// You may obtain a copy of the License at\n',
    '//\n',
    '//      http://www.apache.org/licenses/LICENSE-2.0\n',
    '//\n',
    '// Unless required by applicable law or agreed to in writing, software\n',
    '// distributed under the License is distributed on an "AS IS" BASIS,\n',
    '// WITHOUT WARRANTIES OR CONDITIONS OF ANY KIND, either express or implied.\n',
    '// See the License for the specific language governing permissions and\n',
    '// limitations under the License.\n',
    '\n',
]


def check_licence(lines: list, lic: list[str]) -> bool:
    """Return False in case of empty licence"""

    if len(lines) < 10:
        return False
<<<<<<< HEAD
=======

>>>>>>> b2db59ea
    if (lines[0] == lic[0] and lines[10] == lic[10]) or (lines[1] == lic[0] and lines[11] == lic[10]):
        return True

    return False


def check_and_fix_files(fixed: int, skipped: int, fix: bool, root: Path | None = None) -> tuple[int, int]:
    for path in root.iterdir():
        lic = None

        # path = root / path
        if path.is_dir():
            if path.name.startswith("__"):
                continue

            fixed, skipped = check_and_fix_files(fixed, skipped, fix, path)

        if path.suffix == ".py":
            lic = APACHE_LICENCE_PY
        elif path.suffix == ".go" or path.name == "go.mod":
            lic = APACHE_LICENCE_GO

        if not lic:
            continue

        with open(path, "r+", encoding="utf-8") as f:
            lines = f.readlines()
            if not check_licence(lines, lic):
                sys.stdout.write(f"{path} has no license\n")

                if fix:
                    update_files(f, lines, lic)
                    fixed += 1
                else:
                    skipped += 1

    return fixed, skipped


def update_files(f: TextIO, lines: list, lic: list[str]):
    lines.insert(0, "".join(lic))
    f.seek(0)
    f.writelines(lines)


def main():
    parser = argparse.ArgumentParser(description="Checker for licence existing and fix it if need")
    parser.add_argument(
        "--fix",
        nargs="?",
        const=True,
        default=False,
        help="Flag to fix absent license in file (default will only find it)",
    )
    parser.add_argument("--folders", nargs="+", help="Folders to check")

    args = parser.parse_args()
    number_of_fixed = number_of_skipped = 0

    for folder in args.folders:
<<<<<<< HEAD
        number_of_fixed, number_of_skipped = check_and_fix_files(number_of_fixed, number_of_skipped, args.fix, folder)
=======
        number_of_fixed, number_of_skipped = check_and_fix_files(
            number_of_fixed, number_of_skipped, args.fix, Path(folder)
        )

>>>>>>> b2db59ea
    if number_of_fixed == number_of_skipped == 0:
        sys.stdout.write("Licence is present in all python and go files \n")
        sys.exit(0)

    sys.stdout.write(
        f"Updating licence skipped in {number_of_skipped} files." f" Licence was updated in {number_of_fixed} files \n"
    )

    if args.fix:
        sys.exit(0)
    else:
        sys.exit(1)


if __name__ == "__main__":
    main()<|MERGE_RESOLUTION|>--- conflicted
+++ resolved
@@ -11,10 +11,6 @@
 # limitations under the License.
 
 import argparse
-<<<<<<< HEAD
-import os
-=======
->>>>>>> b2db59ea
 import sys
 from pathlib import Path
 from typing import TextIO
@@ -55,10 +51,7 @@
 
     if len(lines) < 10:
         return False
-<<<<<<< HEAD
-=======
 
->>>>>>> b2db59ea
     if (lines[0] == lic[0] and lines[10] == lic[10]) or (lines[1] == lic[0] and lines[11] == lic[10]):
         return True
 
@@ -69,7 +62,6 @@
     for path in root.iterdir():
         lic = None
 
-        # path = root / path
         if path.is_dir():
             if path.name.startswith("__"):
                 continue
@@ -119,14 +111,10 @@
     number_of_fixed = number_of_skipped = 0
 
     for folder in args.folders:
-<<<<<<< HEAD
-        number_of_fixed, number_of_skipped = check_and_fix_files(number_of_fixed, number_of_skipped, args.fix, folder)
-=======
         number_of_fixed, number_of_skipped = check_and_fix_files(
             number_of_fixed, number_of_skipped, args.fix, Path(folder)
         )
 
->>>>>>> b2db59ea
     if number_of_fixed == number_of_skipped == 0:
         sys.stdout.write("Licence is present in all python and go files \n")
         sys.exit(0)
