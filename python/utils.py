import os

from django.conf import settings


<<<<<<< HEAD
def write_to_uwsgi_stdout(msg: str) -> bool:
    if not os.path.exists(settings.PID_FILE):
        return False
    with open(settings.PID_FILE) as f:
=======
def write_to_wsgi_stdout(msg: str) -> None:
    with open(settings.PID_FILE, encoding="utf-8") as f:
>>>>>>> 90641194
        uwsgi_pid = f.read().strip()
    fd_1 = f"/proc/{uwsgi_pid}/fd/1"
    if not os.path.exists(fd_1):
        return False
    fd = os.open(f"/proc/{uwsgi_pid}/fd/1", os.O_WRONLY)
    if not msg.endswith(os.linesep):
        msg = f"{msg}{os.linesep}"
    os.write(fd, msg.encode("utf-8"))
    return True<|MERGE_RESOLUTION|>--- conflicted
+++ resolved
@@ -3,20 +3,15 @@
 from django.conf import settings
 
 
-<<<<<<< HEAD
 def write_to_uwsgi_stdout(msg: str) -> bool:
     if not os.path.exists(settings.PID_FILE):
         return False
-    with open(settings.PID_FILE) as f:
-=======
-def write_to_wsgi_stdout(msg: str) -> None:
     with open(settings.PID_FILE, encoding="utf-8") as f:
->>>>>>> 90641194
         uwsgi_pid = f.read().strip()
     fd_1 = f"/proc/{uwsgi_pid}/fd/1"
     if not os.path.exists(fd_1):
         return False
-    fd = os.open(f"/proc/{uwsgi_pid}/fd/1", os.O_WRONLY)
+    fd = os.open(fd_1, os.O_WRONLY)
     if not msg.endswith(os.linesep):
         msg = f"{msg}{os.linesep}"
     os.write(fd, msg.encode("utf-8"))
