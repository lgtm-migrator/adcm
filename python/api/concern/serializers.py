--- conflicted
+++ resolved
@@ -33,20 +33,12 @@
 
 
 class ConcernItemDetailSerializer(ConcernItemUISerializer):
-<<<<<<< HEAD
-    _proto_type_view_postfix_map = {"component": "-detail"}
-
     related_objects = SerializerMethodField()
     owner = SerializerMethodField()
 
     class Meta:
         model = ConcernItem
         fields = (*ConcernItemUISerializer.Meta.fields, "name", "related_objects", "owner")
-=======
-    name = serializers.CharField()
-    related_objects = serializers.SerializerMethodField()
-    owner = serializers.SerializerMethodField()
->>>>>>> 02065f0d
 
     def get_related_objects(self, item):
         result = []
