# Licensed under the Apache License, Version 2.0 (the "License");
# you may not use this file except in compliance with the License.
# You may obtain a copy of the License at
#
#      http://www.apache.org/licenses/LICENSE-2.0
#
# Unless required by applicable law or agreed to in writing, software
# distributed under the License is distributed on an "AS IS" BASIS,
# WITHOUT WARRANTIES OR CONDITIONS OF ANY KIND, either express or implied.
# See the License for the specific language governing permissions and
# limitations under the License.

from api.action.serializers import ActionShort
from api.concern.serializers import ConcernItemSerializer, ConcernItemUISerializer
from api.group_config.serializers import GroupConfigsHyperlinkedIdentityField
<<<<<<< HEAD
from api.serializers import StringListSerializer, UpgradeSerializer, UrlField
=======
from api.serializers import StringListSerializer, DoUpgradeSerializer
>>>>>>> 6e761acf
from api.utils import (
    CommonAPIURL,
    ObjectURL,
    check_obj,
    filter_actions,
    get_upgradable_func,
    hlink,
)
from cm.adcm_config import get_main_info
from cm.api import add_host_provider
from cm.errors import AdcmEx
<<<<<<< HEAD
from cm.models import Action, Prototype
from django.db import IntegrityError
from rest_framework.serializers import (
    BooleanField,
    CharField,
    IntegerField,
    JSONField,
    SerializerMethodField,
)

from adcm.serializers import EmptySerializer
=======
from cm.models import Action, Prototype, Upgrade
from cm.upgrade import do_upgrade
>>>>>>> 6e761acf


class ProviderSerializer(EmptySerializer):
    id = IntegerField(read_only=True)
    name = CharField()
    prototype_id = IntegerField()
    description = CharField(required=False)
    state = CharField(read_only=True)
    before_upgrade = JSONField(read_only=True)
    url = hlink('provider-details', 'id', 'provider_id')

    @staticmethod
    def validate_prototype_id(prototype_id):
        proto = check_obj(
            Prototype, {'id': prototype_id, 'type': 'provider'}, "PROTOTYPE_NOT_FOUND"
        )
        return proto

    def create(self, validated_data):
        try:
            return add_host_provider(
                validated_data.get('prototype_id'),
                validated_data.get('name'),
                validated_data.get('description', ''),
            )
        except IntegrityError:
            raise AdcmEx("PROVIDER_CONFLICT") from None


class ProviderDetailSerializer(ProviderSerializer):
    edition = CharField(read_only=True)
    license = CharField(read_only=True)
    bundle_id = IntegerField(read_only=True)
    prototype = hlink('provider-type-details', 'prototype_id', 'prototype_id')
    config = CommonAPIURL(view_name='object-config')
    action = CommonAPIURL(view_name='object-action')
    upgrade = hlink('provider-upgrade', 'id', 'provider_id')
    host = ObjectURL(read_only=True, view_name='host')
    multi_state = StringListSerializer(read_only=True)
    concerns = ConcernItemSerializer(many=True, read_only=True)
    locked = BooleanField(read_only=True)
    group_config = GroupConfigsHyperlinkedIdentityField(view_name='group-config-list')


class ProviderUISerializer(ProviderDetailSerializer):
    actions = SerializerMethodField()
    prototype_version = SerializerMethodField()
    prototype_name = SerializerMethodField()
    prototype_display_name = SerializerMethodField()
    upgradable = SerializerMethodField()
    get_upgradable = get_upgradable_func
    concerns = ConcernItemUISerializer(many=True, read_only=True)
    main_info = SerializerMethodField()

    def get_actions(self, obj):
        act_set = Action.objects.filter(prototype=obj.prototype)
        self.context['object'] = obj
        self.context['provider_id'] = obj.id
        actions = ActionShort(filter_actions(obj, act_set), many=True, context=self.context)
        return actions.data

    @staticmethod
    def get_prototype_version(obj):
        return obj.prototype.version

    @staticmethod
    def get_prototype_name(obj):
        return obj.prototype.name

    @staticmethod
    def get_prototype_display_name(obj):
        return obj.prototype.display_name

    @staticmethod
    def get_main_info(obj):
        return get_main_info(obj)


class DoProviderUpgradeSerializer(DoUpgradeSerializer):
    def create(self, validated_data):
        upgrade = check_obj(Upgrade, validated_data.get('upgrade_id'), 'UPGRADE_NOT_FOUND')
        config = validated_data.get('config', {})
        attr = validated_data.get('attr', {})
        return do_upgrade(validated_data.get('obj'), upgrade, config, attr, [])<|MERGE_RESOLUTION|>--- conflicted
+++ resolved
@@ -13,11 +13,7 @@
 from api.action.serializers import ActionShort
 from api.concern.serializers import ConcernItemSerializer, ConcernItemUISerializer
 from api.group_config.serializers import GroupConfigsHyperlinkedIdentityField
-<<<<<<< HEAD
-from api.serializers import StringListSerializer, UpgradeSerializer, UrlField
-=======
 from api.serializers import StringListSerializer, DoUpgradeSerializer
->>>>>>> 6e761acf
 from api.utils import (
     CommonAPIURL,
     ObjectURL,
@@ -29,8 +25,8 @@
 from cm.adcm_config import get_main_info
 from cm.api import add_host_provider
 from cm.errors import AdcmEx
-<<<<<<< HEAD
-from cm.models import Action, Prototype
+from cm.models import Action, Prototype, Upgrade
+from cm.upgrade import do_upgrade
 from django.db import IntegrityError
 from rest_framework.serializers import (
     BooleanField,
@@ -41,10 +37,6 @@
 )
 
 from adcm.serializers import EmptySerializer
-=======
-from cm.models import Action, Prototype, Upgrade
-from cm.upgrade import do_upgrade
->>>>>>> 6e761acf
 
 
 class ProviderSerializer(EmptySerializer):
