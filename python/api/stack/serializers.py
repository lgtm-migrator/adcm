# Licensed under the Apache License, Version 2.0 (the "License");
# you may not use this file except in compliance with the License.
# You may obtain a copy of the License at
#
#      http://www.apache.org/licenses/LICENSE-2.0
#
# Unless required by applicable law or agreed to in writing, software
# distributed under the License is distributed on an "AS IS" BASIS,
# WITHOUT WARRANTIES OR CONDITIONS OF ANY KIND, either express or implied.
# See the License for the specific language governing permissions and
# limitations under the License.

from api.action.serializers import StackActionDetailSerializer
from api.config.serializers import ConfigSerializer
from api.serializers import UpgradeSerializer
from api.utils import hlink
from cm import config
from cm.models import Bundle, ClusterObject, Prototype
from rest_framework.serializers import (
    BooleanField,
    CharField,
    DateTimeField,
    FileField,
    IntegerField,
    JSONField,
    ModelSerializer,
    SerializerMethodField,
)

from adcm.serializers import EmptySerializer


class LoadBundle(EmptySerializer):
    bundle_file = CharField()


class UploadBundle(EmptySerializer):
    file = FileField(help_text='bundle file for upload')

    def create(self, validated_data):
        fd = self.context['request'].data['file']
        fname = f'{config.DOWNLOAD_DIR}/{fd}'
        with open(fname, 'wb+') as dest:
            for chunk in fd.chunks():
                dest.write(chunk)
        return Bundle()


class BundleSerializer(EmptySerializer):
    id = IntegerField(read_only=True)
    name = CharField(read_only=True)
    version = CharField(read_only=True)
    edition = CharField(read_only=True)
    hash = CharField(read_only=True)
    license = CharField(read_only=True)
    license_path = CharField(read_only=True)
    license_hash = CharField(read_only=True)
    description = CharField(required=False)
    date = DateTimeField(read_only=True)
    url = hlink('bundle-details', 'id', 'bundle_id')
    license_url = hlink('bundle-license', 'id', 'bundle_id')
    update = hlink('bundle-update', 'id', 'bundle_id')

    def to_representation(self, instance):
        data = super().to_representation(instance)
        proto = Prototype.objects.filter(bundle=instance, name=instance.name)
        data['adcm_min_version'] = proto[0].adcm_min_version
        data['display_name'] = proto[0].display_name
        return data


class LicenseSerializer(EmptySerializer):
    license = CharField(read_only=True)
    text = CharField(read_only=True)
    accept = hlink('accept-license', 'id', 'bundle_id')


class PrototypeSerializer(EmptySerializer):
    bundle_id = IntegerField(read_only=True)
    id = IntegerField(read_only=True)
    path = CharField(read_only=True)
    name = CharField(read_only=True)
    display_name = CharField(required=False)
    version = CharField(read_only=True)
    bundle_edition = SerializerMethodField()
    description = CharField(required=False)
    type = CharField(read_only=True)
    required = BooleanField(read_only=True)
    url = hlink('prototype-details', 'id', 'prototype_id')

    @staticmethod
    def get_bundle_edition(obj):
        return obj.bundle.edition


<<<<<<< HEAD
class PrototypeShort(ModelSerializer):
=======
def get_constraint(self, obj):
    if obj.type == 'component':
        return obj.constraint
    return []


def get_service_name(self, obj):
    if obj.type == 'component':
        return obj.parent.name
    return ''


def get_service_display_name(self, obj):
    if obj.type == 'component':
        return obj.parent.display_name
    return ''


def get_service_id(self, obj):
    if obj.type == 'component':
        return obj.parent.id
    return None


class PrototypeUISerializer(PrototypeSerializer):
    parent_id = serializers.IntegerField(read_only=True)
    version_order = serializers.IntegerField(read_only=True)
    shared = serializers.BooleanField(read_only=True)
    constraint = serializers.SerializerMethodField(read_only=True)
    requires = serializers.JSONField(read_only=True)
    bound_to = serializers.JSONField(read_only=True)
    adcm_min_version = serializers.CharField(read_only=True)
    monitoring = serializers.CharField(read_only=True)
    config_group_customization = serializers.BooleanField(read_only=True)
    venv = serializers.CharField(read_only=True)
    allow_maintenance_mode = serializers.BooleanField(read_only=True)
    service_name = serializers.SerializerMethodField(read_only=True)
    service_display_name = serializers.SerializerMethodField(read_only=True)
    service_id = serializers.SerializerMethodField(read_only=True)

    get_constraint = get_constraint
    get_service_name = get_service_name
    get_service_display_name = get_service_display_name
    get_service_id = get_service_id


class PrototypeShort(serializers.ModelSerializer):
>>>>>>> 6e761acf
    class Meta:
        model = Prototype
        fields = ('name',)


class ExportSerializer(EmptySerializer):
    name = CharField(read_only=True)


class ImportSerializer(EmptySerializer):
    id = IntegerField(read_only=True)
    name = CharField(read_only=True)
    min_version = CharField(read_only=True)
    max_version = CharField(read_only=True)
    min_strict = BooleanField(required=False)
    max_strict = BooleanField(required=False)
    default = JSONField(read_only=True)
    required = BooleanField(read_only=True)
    multibind = BooleanField(read_only=True)


class ComponentTypeSerializer(PrototypeSerializer):
    constraint = JSONField(required=False)
    requires = JSONField(required=False)
    bound_to = JSONField(required=False)
    monitoring = CharField(read_only=True)
    url = hlink('component-type-details', 'id', 'prototype_id')


class ServiceSerializer(PrototypeSerializer):
    shared = BooleanField(read_only=True)
    monitoring = CharField(read_only=True)
    url = hlink('service-type-details', 'id', 'prototype_id')


class ServiceDetailSerializer(ServiceSerializer):
    actions = StackActionDetailSerializer(many=True, read_only=True)
    components = ComponentTypeSerializer(many=True, read_only=True)
    config = ConfigSerializer(many=True, read_only=True)
    exports = ExportSerializer(many=True, read_only=True)
    imports = ImportSerializer(many=True, read_only=True)


class BundleServiceUISerializer(ServiceSerializer):
    selected = SerializerMethodField()

    def get_selected(self, obj):
        cluster = self.context.get('cluster')
        try:
            ClusterObject.objects.get(cluster=cluster, prototype=obj)
            return True
        except ClusterObject.DoesNotExist:
            return False


class AdcmTypeSerializer(PrototypeSerializer):
    url = hlink('adcm-type-details', 'id', 'prototype_id')


class ClusterTypeSerializer(PrototypeSerializer):
    license = SerializerMethodField()
    url = hlink('cluster-type-details', 'id', 'prototype_id')

    @staticmethod
    def get_license(obj):
        return obj.bundle.license


class HostTypeSerializer(PrototypeSerializer):
    monitoring = CharField(read_only=True)
    url = hlink('host-type-details', 'id', 'prototype_id')


class ProviderTypeSerializer(PrototypeSerializer):
    license = SerializerMethodField()
    url = hlink('provider-type-details', 'id', 'prototype_id')

    @staticmethod
    def get_license(obj):
        return obj.bundle.license


class PrototypeDetailSerializer(PrototypeSerializer):
    constraint = serializers.SerializerMethodField()
    actions = StackActionDetailSerializer(many=True, read_only=True)
    config = ConfigSerializer(many=True, read_only=True)
    service_name = serializers.SerializerMethodField(read_only=True)
    service_display_name = serializers.SerializerMethodField(read_only=True)
    service_id = serializers.SerializerMethodField(read_only=True)

    get_constraint = get_constraint
    get_service_name = get_service_name
    get_service_display_name = get_service_display_name
    get_service_id = get_service_id


class ProviderTypeDetailSerializer(ProviderTypeSerializer):
    actions = StackActionDetailSerializer(many=True, read_only=True)
    config = ConfigSerializer(many=True, read_only=True)
    upgrade = UpgradeSerializer(many=True, read_only=True)


class HostTypeDetailSerializer(HostTypeSerializer):
    actions = StackActionDetailSerializer(many=True, read_only=True)
    config = ConfigSerializer(many=True, read_only=True)


class ComponentTypeDetailSerializer(ComponentTypeSerializer):
    actions = StackActionDetailSerializer(many=True, read_only=True)
    config = ConfigSerializer(many=True, read_only=True)


class AdcmTypeDetailSerializer(AdcmTypeSerializer):
    actions = StackActionDetailSerializer(many=True, read_only=True)
    config = ConfigSerializer(many=True, read_only=True)


class ClusterTypeDetailSerializer(ClusterTypeSerializer):
    actions = StackActionDetailSerializer(many=True, read_only=True)
    config = ConfigSerializer(many=True, read_only=True)
    upgrade = UpgradeSerializer(many=True, read_only=True)
    exports = ExportSerializer(many=True, read_only=True)
    imports = ImportSerializer(many=True, read_only=True)<|MERGE_RESOLUTION|>--- conflicted
+++ resolved
@@ -93,9 +93,6 @@
         return obj.bundle.edition
 
 
-<<<<<<< HEAD
-class PrototypeShort(ModelSerializer):
-=======
 def get_constraint(self, obj):
     if obj.type == 'component':
         return obj.constraint
@@ -121,20 +118,20 @@
 
 
 class PrototypeUISerializer(PrototypeSerializer):
-    parent_id = serializers.IntegerField(read_only=True)
-    version_order = serializers.IntegerField(read_only=True)
-    shared = serializers.BooleanField(read_only=True)
-    constraint = serializers.SerializerMethodField(read_only=True)
-    requires = serializers.JSONField(read_only=True)
-    bound_to = serializers.JSONField(read_only=True)
-    adcm_min_version = serializers.CharField(read_only=True)
-    monitoring = serializers.CharField(read_only=True)
-    config_group_customization = serializers.BooleanField(read_only=True)
-    venv = serializers.CharField(read_only=True)
-    allow_maintenance_mode = serializers.BooleanField(read_only=True)
-    service_name = serializers.SerializerMethodField(read_only=True)
-    service_display_name = serializers.SerializerMethodField(read_only=True)
-    service_id = serializers.SerializerMethodField(read_only=True)
+    parent_id = IntegerField(read_only=True)
+    version_order = IntegerField(read_only=True)
+    shared = BooleanField(read_only=True)
+    constraint = SerializerMethodField(read_only=True)
+    requires = JSONField(read_only=True)
+    bound_to = JSONField(read_only=True)
+    adcm_min_version = CharField(read_only=True)
+    monitoring = CharField(read_only=True)
+    config_group_customization = BooleanField(read_only=True)
+    venv = CharField(read_only=True)
+    allow_maintenance_mode = BooleanField(read_only=True)
+    service_name = SerializerMethodField(read_only=True)
+    service_display_name = SerializerMethodField(read_only=True)
+    service_id = SerializerMethodField(read_only=True)
 
     get_constraint = get_constraint
     get_service_name = get_service_name
@@ -142,8 +139,7 @@
     get_service_id = get_service_id
 
 
-class PrototypeShort(serializers.ModelSerializer):
->>>>>>> 6e761acf
+class PrototypeShort(ModelSerializer):
     class Meta:
         model = Prototype
         fields = ('name',)
@@ -227,12 +223,12 @@
 
 
 class PrototypeDetailSerializer(PrototypeSerializer):
-    constraint = serializers.SerializerMethodField()
-    actions = StackActionDetailSerializer(many=True, read_only=True)
-    config = ConfigSerializer(many=True, read_only=True)
-    service_name = serializers.SerializerMethodField(read_only=True)
-    service_display_name = serializers.SerializerMethodField(read_only=True)
-    service_id = serializers.SerializerMethodField(read_only=True)
+    constraint = SerializerMethodField()
+    actions = StackActionDetailSerializer(many=True, read_only=True)
+    config = ConfigSerializer(many=True, read_only=True)
+    service_name = SerializerMethodField(read_only=True)
+    service_display_name = SerializerMethodField(read_only=True)
+    service_id = SerializerMethodField(read_only=True)
 
     get_constraint = get_constraint
     get_service_name = get_service_name
