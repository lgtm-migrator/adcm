--- conflicted
+++ resolved
@@ -40,10 +40,7 @@
 class BundleSerializer(HyperlinkedModelSerializer):
     license_url = HyperlinkedIdentityField(view_name="bundle-license", lookup_field="pk", lookup_url_kwarg="bundle_pk")
     update = HyperlinkedIdentityField(view_name="bundle-update", lookup_field="pk", lookup_url_kwarg="bundle_pk")
-<<<<<<< HEAD
-=======
     license = SerializerMethodField()
->>>>>>> c8b864d6
 
     class Meta:
         model = Bundle
