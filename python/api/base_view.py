# Licensed under the Apache License, Version 2.0 (the "License");
# you may not use this file except in compliance with the License.
# You may obtain a copy of the License at
#
#      http://www.apache.org/licenses/LICENSE-2.0
#
# Unless required by applicable law or agreed to in writing, software
# distributed under the License is distributed on an "AS IS" BASIS,
# WITHOUT WARRANTIES OR CONDITIONS OF ANY KIND, either express or implied.
# See the License for the specific language governing permissions and
# limitations under the License.

# pylint: disable=not-callable, unused-import, too-many-locals

import rest_framework.pagination
from django.core.exceptions import FieldError, ObjectDoesNotExist
from rest_framework import serializers
from rest_framework.generics import GenericAPIView
from rest_framework.permissions import SAFE_METHODS, DjangoModelPermissions
from rest_framework.response import Response
from rest_framework.utils.urls import replace_query_param
from rest_framework.viewsets import ViewSetMixin

from adcm.permissions import DjangoObjectPermissionsAudit
from adcm.settings import REST_FRAMEWORK
from api.utils import AdcmFilterBackend, AdcmOrderingFilter, getlist_from_querydict
from audit.utils import audit
from cm.errors import AdcmEx


class ModelPermOrReadOnlyForAuth(DjangoModelPermissions):
    @audit
    def has_permission(self, request, view):
        if request.user and request.user.is_authenticated:
            if request.method in SAFE_METHODS:
                return True
            else:
                queryset = self._queryset(view)
                perms = self.get_required_permissions(request.method, queryset.model)
                return request.user.has_perms(perms)

        return False


class GenericUIView(GenericAPIView):
    """
    GenericAPIView with extended selection for serializer class
    (switched by query parameter view=interface)
    """

    permission_classes = (DjangoObjectPermissionsAudit,)
    serializer_class_post: serializers.Serializer = None
    serializer_class_put: serializers.Serializer = None
    serializer_class_patch: serializers.Serializer = None
    serializer_class_ui: serializers.Serializer = None
    serializer_class: serializers.Serializer = None

    def _is_for_ui(self) -> bool:
        if not self.request:
            return False
        view = self.request.query_params.get("view", None)
        return view == "interface"

    def get_serializer_class(self):
        if self.request is not None:
            if self.request.method == "POST":
                if self.serializer_class_post:
                    return self.serializer_class_post
            elif self.request.method == "PUT":
                if self.serializer_class_put:
                    return self.serializer_class_put
            elif self.request.method == "PATCH":
                if self.serializer_class_patch:
                    return self.serializer_class_patch
            elif self._is_for_ui():
                if self.serializer_class_ui:
                    return self.serializer_class_ui

        return super().get_serializer_class()


<<<<<<< HEAD
class GenericUIViewSet(ViewSetMixin, GenericUIView):
    permission_classes = (DjangoObjectPermissionsAudit,)

=======
class GenericUIViewSet(ViewSetMixin, GenericAPIView):
>>>>>>> 934a4732
    def is_for_ui(self) -> bool:
        if not self.request:
            return False
        view = self.request.query_params.get("view")
        return view == "interface"


class PaginatedView(GenericUIView):
    """
    GenericAPIView with pagination
    extended with selection of serializer class
    """

    filter_backends = (AdcmFilterBackend, AdcmOrderingFilter)
    pagination_class = rest_framework.pagination.LimitOffsetPagination

    @staticmethod
    def get_ordering(request, queryset, view):
        return AdcmOrderingFilter().get_ordering(request, queryset, view)

    def is_paged(self, request):
        limit = self.request.query_params.get("limit", False)
        offset = self.request.query_params.get("offset", False)

        return bool(limit or offset)

    def get_paged_link(self):
        page = self.paginator
        url = self.request.build_absolute_uri()
        url = replace_query_param(url, page.limit_query_param, page.limit)
        url = replace_query_param(url, page.offset_query_param, 0)

        return url

    def get_page(self, obj, request, context=None):
        if not context:
            context = {}

        context["request"] = request
        count = obj.count()
        serializer_class = self.get_serializer_class()

        if "fields" in request.query_params or "distinct" in request.query_params:
            serializer_class = None
            try:
                fields = getlist_from_querydict(request.query_params, "fields")
                distinct = int(request.query_params.get("distinct", 0))

                if fields and distinct:
                    obj = obj.values(*fields).distinct()
                elif fields:
                    obj = obj.values(*fields)

            except (FieldError, ValueError):
                qp = ",".join(
                    [
                        f"{k}={v}"
                        for k, v in request.query_params.items()
                        if k in ["fields", "distinct"]
                    ]
                )
                msg = f"Bad query params: {qp}"

                raise AdcmEx("BAD_QUERY_PARAMS", msg=msg) from None

        page = self.paginate_queryset(obj)
        if self.is_paged(request):
            if serializer_class is not None:
                serializer = serializer_class(page, many=True, context=context)
                page = serializer.data

            return self.get_paginated_response(page)

        if count <= REST_FRAMEWORK["PAGE_SIZE"]:
            if serializer_class is not None:
                serializer = serializer_class(obj, many=True, context=context)
                obj = serializer.data

            return Response(obj)

        msg = "Response is too long, use paginated request"

        raise AdcmEx("TOO_LONG", msg=msg, args=self.get_paged_link())

    def get(self, request, *args, **kwargs):
        obj = self.filter_queryset(self.get_queryset())

        return self.get_page(obj, request)


class DetailView(GenericUIView):
    """
    GenericAPIView for single object
    extended with selection of serializer class
    """

    error_code = "OBJECT_NOT_FOUND"

    def check_obj(self, kw_req):
        try:
            return self.get_queryset().get(**kw_req)
        except ObjectDoesNotExist:
            raise AdcmEx(self.error_code) from None

    def get_object(self):
        lookup_url_kwarg = self.lookup_url_kwarg or self.lookup_field
        kw_req = {self.lookup_field: self.kwargs[lookup_url_kwarg]}
        obj = self.check_obj(kw_req)
        self.check_object_permissions(self.request, obj)

        return obj

    def get(self, request, *args, **kwargs):
        obj = self.get_object()
        serializer = self.get_serializer(obj)

        return Response(serializer.data)<|MERGE_RESOLUTION|>--- conflicted
+++ resolved
@@ -79,17 +79,13 @@
         return super().get_serializer_class()
 
 
-<<<<<<< HEAD
-class GenericUIViewSet(ViewSetMixin, GenericUIView):
-    permission_classes = (DjangoObjectPermissionsAudit,)
-
-=======
 class GenericUIViewSet(ViewSetMixin, GenericAPIView):
->>>>>>> 934a4732
     def is_for_ui(self) -> bool:
         if not self.request:
             return False
+
         view = self.request.query_params.get("view")
+
         return view == "interface"
 
 
