--- conflicted
+++ resolved
@@ -28,9 +28,9 @@
 from cm.adcm_config import get_main_info
 from cm.api import add_cluster, add_hc, bind, multi_bind
 from cm.errors import AdcmEx
-<<<<<<< HEAD
-from cm.models import Action, Cluster, Host, Prototype, ServiceComponent
+from cm.models import Action, Cluster, Host, Prototype, ServiceComponent, Upgrade
 from cm.status_api import get_cluster_status, get_hc_status
+from cm.upgrade import do_upgrade
 from django.db import IntegrityError
 from rest_framework.serializers import (
     BooleanField,
@@ -42,18 +42,6 @@
 )
 
 from adcm.serializers import EmptySerializer
-=======
-from cm.models import (
-    Action,
-    Cluster,
-    Host,
-    Prototype,
-    ServiceComponent,
-    Upgrade,
-)
-from cm.status_api import get_cluster_status, get_hc_status
-from cm.upgrade import do_upgrade
->>>>>>> 6e761acf
 
 
 def get_cluster_id(obj):
@@ -382,19 +370,15 @@
         bind_data = validated_data.get('bind')
         cluster = self.context.get('cluster')
         service = self.context.get('service')
-<<<<<<< HEAD
         return multi_bind(cluster, service, bind_data)
-=======
-        return cm.api.multi_bind(cluster, service, bind)
 
 
 class DoClusterUpgradeSerializer(DoUpgradeSerializer):
-    hc = serializers.JSONField(required=False, default=list)
+    hc = JSONField(required=False, default=list)
 
     def create(self, validated_data):
         upgrade = check_obj(Upgrade, validated_data.get('upgrade_id'), 'UPGRADE_NOT_FOUND')
         config = validated_data.get('config', {})
         attr = validated_data.get('attr', {})
         hc = validated_data.get('hc', [])
-        return do_upgrade(validated_data.get('obj'), upgrade, config, attr, hc)
->>>>>>> 6e761acf
+        return do_upgrade(validated_data.get('obj'), upgrade, config, attr, hc)