--- conflicted
+++ resolved
@@ -91,12 +91,6 @@
     prototype = hlink('cluster-type-details', 'prototype_id', 'prototype_id')
     multi_state = StringListSerializer(read_only=True)
     concern = ConcernItemSerializer(many=True, read_only=True)
-<<<<<<< HEAD
-
-    def get_issue(self, obj):
-        return cm.issue.aggregate_issues(obj)
-=======
->>>>>>> 5054937d
 
     def get_status(self, obj):
         return cm.status_api.get_cluster_status(obj.id)
