# Licensed under the Apache License, Version 2.0 (the "License");
# you may not use this file except in compliance with the License.
# You may obtain a copy of the License at
#
#      http://www.apache.org/licenses/LICENSE-2.0
#
# Unless required by applicable law or agreed to in writing, software
# distributed under the License is distributed on an "AS IS" BASIS,
# WITHOUT WARRANTIES OR CONDITIONS OF ANY KIND, either express or implied.
# See the License for the specific language governing permissions and
# limitations under the License.

from guardian.mixins import PermissionListMixin
from rest_framework import permissions
from rest_framework.response import Response
from rest_framework.status import HTTP_200_OK, HTTP_204_NO_CONTENT, HTTP_400_BAD_REQUEST

from api.base_view import DetailView, GenericUIView, PaginatedView
from api.cluster.serializers import BindSerializer
from api.service.serializers import (
    ClusterServiceSerializer,
    ImportPostSerializer,
    ServiceBindPostSerializer,
    ServiceBindSerializer,
    ServiceDetailSerializer,
    ServiceSerializer,
    ServiceUISerializer,
    StatusSerializer,
)
from api.stack.serializers import ImportSerializer
from api.utils import check_custom_perm, check_obj, create, get_object_for_user
from audit.utils import audit
from cm.api import delete_service, get_import, unbind
from cm.models import Cluster, ClusterBind, ClusterObject, HostComponent, Prototype
from cm.status_api import make_ui_service_status
from rbac.viewsets import DjangoOnlyObjectPermissions


def check_service(user, kwargs):
    service = get_object_for_user(
        user, 'cm.view_clusterobject', ClusterObject, id=kwargs['service_id']
    )
    if 'cluster_id' in kwargs:
        get_object_for_user(user, 'cm.view_cluster', Cluster, id=kwargs['cluster_id'])
    return service


class ServiceListView(PermissionListMixin, PaginatedView):
    queryset = ClusterObject.objects.all()
    permission_required = ['cm.view_clusterobject']
    serializer_class = ServiceSerializer
    serializer_class_ui = ServiceUISerializer
    serializer_class_cluster = ClusterServiceSerializer
    filterset_fields = ('cluster_id',)
    ordering_fields = ('state', 'prototype__display_name', 'prototype__version_order')

    def get(self, request, *args, **kwargs):
        """
        List all services
        """
        queryset = self.get_queryset()
        if 'cluster_id' in kwargs:
            cluster = get_object_for_user(
                request.user, 'cm.view_cluster', Cluster, id=kwargs['cluster_id']
            )
            queryset = queryset.filter(cluster=cluster).select_related("config")
        return self.get_page(self.filter_queryset(queryset), request)

    @audit
    def post(self, request, *args, **kwargs):
        """
        Add service to cluster
        """
        serializer_class = self.serializer_class
        if 'cluster_id' in kwargs:
            serializer_class = self.serializer_class_cluster
            cluster = get_object_for_user(
                request.user, 'cm.view_cluster', Cluster, id=kwargs['cluster_id']
            )
        else:
            cluster = get_object_for_user(
                request.user, 'cm.view_cluster', Cluster, id=request.data['cluster_id']
            )
        check_custom_perm(request.user, 'add_service_to', 'cluster', cluster)
        serializer = serializer_class(
            data=request.data,
            context={'request': request, 'cluster_id': kwargs.get('cluster_id', None)},
        )
        return create(serializer)


class ServiceDetailView(PermissionListMixin, DetailView):
    queryset = ClusterObject.objects.all()
<<<<<<< HEAD
    serializer_class = serializers.ServiceDetailSerializer
    serializer_class_ui = serializers.ServiceDetailUISerializer
=======
    serializer_class = ServiceDetailSerializer
    serializer_class_ui = ServiceUISerializer
>>>>>>> 43717462
    permission_classes = (DjangoOnlyObjectPermissions,)
    lookup_url_kwarg = 'service_id'
    permission_required = ['cm.view_clusterobject']
    error_code = ClusterObject.__error_code__

    def get_queryset(self, *args, **kwargs):
        queryset = super().get_queryset(*args, **kwargs)
        if 'cluster_id' in self.kwargs:
            cluster = get_object_for_user(
                self.request.user, 'cm.view_cluster', Cluster, id=self.kwargs['cluster_id']
            )
            queryset = queryset.filter(cluster=cluster)
        return queryset

    @audit
    def delete(self, request, *args, **kwargs):
        """
        Remove service from cluster
        """
        instance = self.get_object()
        delete_service(instance)

        return Response(status=HTTP_204_NO_CONTENT)


class ServiceImportView(GenericUIView):
    queryset = Prototype.objects.all()
    serializer_class = ImportSerializer
    serializer_class_post = ImportPostSerializer
    permission_classes = (permissions.IsAuthenticated,)

    def get(self, request, *args, **kwargs):
        """
        List all imports available for specified service
        """
        service = check_service(request.user, kwargs)
        check_custom_perm(
            request.user, 'view_import_of', 'clusterobject', service, 'view_clusterbind'
        )
        cluster = service.cluster
        return Response(get_import(cluster, service))

    @audit
    def post(self, request, **kwargs):
        service = check_service(request.user, kwargs)
        check_custom_perm(request.user, 'change_import_of', 'clusterobject', service)
        cluster = service.cluster
        serializer = self.get_serializer(
            data=request.data, context={'request': request, 'cluster': cluster, 'service': service}
        )
        if serializer.is_valid():
            return Response(serializer.create(serializer.validated_data), status=HTTP_200_OK)
        return Response(serializer.errors, status=HTTP_400_BAD_REQUEST)


class ServiceBindView(GenericUIView):
    queryset = ClusterBind.objects.all()
    serializer_class = ServiceBindSerializer
    serializer_class_post = ServiceBindPostSerializer
    permission_classes = (permissions.IsAuthenticated,)

    def get(self, request, *args, **kwargs):
        """
        List all binds of service
        """
        service = check_service(request.user, kwargs)
        check_custom_perm(
            request.user, 'view_import_of', 'clusterobject', service, 'view_clusterbind'
        )
        binds = self.get_queryset().filter(service=service)
        serializer = self.get_serializer(binds, many=True)
        return Response(serializer.data)

    @audit
    def post(self, request, **kwargs):
        """
        Bind two services
        """
        service = check_service(request.user, kwargs)
        check_custom_perm(request.user, 'change_import_of', 'clusterobject', service)
        cluster = service.cluster
        serializer = self.get_serializer(data=request.data)
        return create(serializer, cluster=cluster, service=service)


class ServiceBindDetailView(GenericUIView):
    queryset = ClusterBind.objects.all()
    serializer_class = BindSerializer
    permission_classes = (permissions.IsAuthenticated,)

    def get_obj(self, kwargs, bind_id):
        service = check_service(self.request.user, kwargs)
        cluster = service.cluster
        return service, check_obj(ClusterBind, {'cluster': cluster, 'id': bind_id})

    def get(self, request, *args, **kwargs):
        """
        Show specified bind of service
        """
        service, bind = self.get_obj(kwargs, kwargs['bind_id'])
        check_custom_perm(
            request.user, 'view_import_of', 'clusterobject', service, 'view_clusterbind'
        )
        serializer = self.get_serializer(bind)
        return Response(serializer.data)

    @audit
    def delete(self, request, *args, **kwargs):
        """
        Unbind specified bind of service
        """
        service, bind = self.get_obj(kwargs, kwargs['bind_id'])
        check_custom_perm(request.user, 'change_import_of', 'clusterobject', service)
        unbind(bind)
        return Response(status=HTTP_204_NO_CONTENT)


class StatusList(GenericUIView):
    permission_classes = (permissions.IsAuthenticated,)
    queryset = HostComponent.objects.all()
    serializer_class = StatusSerializer

    def get(self, request, *args, **kwargs):
        """
        Show all hosts and components in a specified cluster
        """
        service = check_service(request.user, kwargs)
        if self._is_for_ui():
            host_components = self.get_queryset().filter(service=service)
            return Response(make_ui_service_status(service, host_components))
        else:
            serializer = self.get_serializer(service)
            return Response(serializer.data)<|MERGE_RESOLUTION|>--- conflicted
+++ resolved
@@ -23,6 +23,7 @@
     ServiceBindPostSerializer,
     ServiceBindSerializer,
     ServiceDetailSerializer,
+    ServiceDetailUISerializer,
     ServiceSerializer,
     ServiceUISerializer,
     StatusSerializer,
@@ -91,13 +92,8 @@
 
 class ServiceDetailView(PermissionListMixin, DetailView):
     queryset = ClusterObject.objects.all()
-<<<<<<< HEAD
-    serializer_class = serializers.ServiceDetailSerializer
-    serializer_class_ui = serializers.ServiceDetailUISerializer
-=======
     serializer_class = ServiceDetailSerializer
-    serializer_class_ui = ServiceUISerializer
->>>>>>> 43717462
+    serializer_class_ui = ServiceDetailUISerializer
     permission_classes = (DjangoOnlyObjectPermissions,)
     lookup_url_kwarg = 'service_id'
     permission_required = ['cm.view_clusterobject']
