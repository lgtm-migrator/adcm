# Licensed under the Apache License, Version 2.0 (the "License");
# you may not use this file except in compliance with the License.
# You may obtain a copy of the License at
#
#      http://www.apache.org/licenses/LICENSE-2.0
#
# Unless required by applicable law or agreed to in writing, software
# distributed under the License is distributed on an "AS IS" BASIS,
# WITHOUT WARRANTIES OR CONDITIONS OF ANY KIND, either express or implied.
# See the License for the specific language governing permissions and
# limitations under the License.

# pylint: disable=not-callable, unused-import, too-many-locals

from django.core.exceptions import ObjectDoesNotExist, FieldError
from django.http.request import QueryDict
from django_filters import rest_framework as drf_filters

import rest_framework.pagination
from rest_framework import status, serializers
from rest_framework.reverse import reverse
from rest_framework.filters import OrderingFilter
from rest_framework.response import Response
from rest_framework.generics import GenericAPIView
from rest_framework.utils.urls import replace_query_param
from rest_framework.permissions import DjangoModelPermissions

from adcm.settings import REST_FRAMEWORK

import cm.upgrade
<<<<<<< HEAD
=======
from cm import config
>>>>>>> 5054937d
from cm.errors import AdcmEx
from cm.models import Action, ADCMEntity, PrototypeConfig


def check_obj(model, req, error=None):
    if isinstance(req, dict):
        kw = req
    else:
        kw = {'id': req}
    return model.obj.get(**kw)


def hlink(view, lookup, lookup_url):
    return serializers.HyperlinkedIdentityField(
        view_name=view, lookup_field=lookup, lookup_url_kwarg=lookup_url
    )


def save(serializer, code, **kwargs):
    if serializer.is_valid():
        serializer.save(**kwargs)
        return Response(serializer.data, status=code)
    return Response(serializer.errors, status=status.HTTP_400_BAD_REQUEST)


def create(serializer, **kwargs):
    return save(serializer, status.HTTP_201_CREATED, **kwargs)


def update(serializer, **kwargs):
    return save(serializer, status.HTTP_200_OK, **kwargs)


def filter_actions(obj: ADCMEntity, actions_set):
    if obj.is_locked:
        return []
    filtered = []
    for act in actions_set:
        available = act.state_available
        if available == 'any':
            filtered.append(act)
        elif obj.state in available:
            filtered.append(act)
    for act in actions_set:
        act.config = PrototypeConfig.objects.filter(prototype=act.prototype, action=act).order_by(
            'id'
        )
    return filtered


def get_upgradable_func(self, obj):
    return bool(cm.upgrade.get_upgrade(obj))


def get_api_url_kwargs(obj, request, no_obj_type=False):
    obj_type = obj.prototype.type
    kwargs = {
        f'{obj_type}_id': obj.id,
    }
    # Do not include object_type in kwargs if no_obj_type == True
    if not no_obj_type:
        kwargs['object_type'] = obj_type
    if obj_type == 'service':
        if 'cluster' in request.path:
            kwargs['cluster_id'] = obj.cluster.id
    elif obj_type == 'host':
        if 'cluster' in request.path:
            kwargs['cluster_id'] = obj.cluster.id
    elif obj_type == 'component':
        if 'cluster' in request.path:
            kwargs['service_id'] = obj.service.id
            kwargs['cluster_id'] = obj.cluster.id
        elif 'service' in request.path:
            kwargs['service_id'] = obj.service.id
    return kwargs


class CommonAPIURL(serializers.HyperlinkedIdentityField):
    def get_url(self, obj, view_name, request, format):  # pylint: disable=redefined-builtin
        kwargs = get_api_url_kwargs(obj, request)
        return reverse(view_name, kwargs=kwargs, request=request, format=format)


class ObjectURL(serializers.HyperlinkedIdentityField):
    def get_url(self, obj, view_name, request, format):  # pylint: disable=redefined-builtin
        kwargs = get_api_url_kwargs(obj, request, True)
        return reverse(view_name, kwargs=kwargs, request=request, format=format)


class UrlField(serializers.HyperlinkedIdentityField):
    def get_kwargs(self, obj):
        return {}

    def get_url(self, obj, view_name, request, format):  # pylint: disable=redefined-builtin
        kwargs = self.get_kwargs(obj)
        return reverse(self.view_name, kwargs=kwargs, request=request, format=format)


class DjangoModelPerm(DjangoModelPermissions):
    """
    Similar to `DjangoModelPermissions`, but adding 'view' permissions.
    """

    perms_map = {
        'GET': ['%(app_label)s.view_%(model_name)s'],
        'OPTIONS': ['%(app_label)s.view_%(model_name)s'],
        'HEAD': ['%(app_label)s.view_%(model_name)s'],
        'POST': ['%(app_label)s.add_%(model_name)s'],
        'PUT': ['%(app_label)s.change_%(model_name)s'],
        'PATCH': ['%(app_label)s.change_%(model_name)s'],
        'DELETE': ['%(app_label)s.delete_%(model_name)s'],
    }


class GenericAPIPermView(GenericAPIView):
    permission_classes = (DjangoModelPerm,)


class InterfaceView:
    def for_ui(self, request):
        view = self.request.query_params.get('view', None)
        return bool(view == 'interface')

    def select_serializer(self, request):
        """
        That is special function to handle api calls from UI.

        UI send special GET parameter view=interface to switch between
        regular and extended serializer
        """
        if request.method == 'POST':
            if hasattr(self, 'serializer_class_post'):
                return self.serializer_class_post
        elif self.for_ui(request):
            if hasattr(self, 'serializer_class_ui'):
                return self.serializer_class_ui
        return self.serializer_class


def getlist_from_querydict(query_params, field_name):
    params = query_params.get(field_name)
    if params is None:
        return []
    return [param.strip() for param in params.split(',')]


def fix_ordering(field, view):
    fix = field
    if fix != 'prototype_id':
        fix = fix.replace('prototype_', 'prototype__')
    if fix != 'provider_id':
        fix = fix.replace('provider_', 'provider__')
    if fix not in ('cluster_id', 'cluster_is_null'):
        fix = fix.replace('cluster_', 'cluster__')
    if view.__class__.__name__ not in ('BundleList',):
        fix = fix.replace('version', 'version_order')
    if view.__class__.__name__ in ['ServiceListView', 'ComponentListView']:
        if 'display_name' in fix:
            fix = fix.replace('display_name', 'prototype__display_name')
    return fix


class ActionFilter(drf_filters.FilterSet):
    button_is_null = drf_filters.BooleanFilter(field_name='button', lookup_expr='isnull')

    class Meta:
        model = Action
        fields = ('name', 'button')


class AdcmOrderingFilter(OrderingFilter):
    def get_ordering(self, request, queryset, view):
        ordering = None
        fields = getlist_from_querydict(request.query_params, self.ordering_param)
        if fields:
            re_fields = [fix_ordering(field, view) for field in fields]
            ordering = self.remove_invalid_fields(queryset, re_fields, view, request)
        # log.debug('ordering: %s', ordering)
        return ordering


class AdcmFilterBackend(drf_filters.DjangoFilterBackend):
    def get_filterset_kwargs(self, request, queryset, view):
        params = request.query_params
        fixed_params = QueryDict(mutable=True)
        for key in params:
            fixed_params[fix_ordering(key, view)] = params[key]
        # log.debug('filtering: %s before: %s, after: %s', view, params, fixed_params)
        return {
            'data': fixed_params,
            'queryset': queryset,
            'request': request,
        }


class PageView(GenericAPIView, InterfaceView):
    filter_backends = (AdcmFilterBackend, AdcmOrderingFilter)
    pagination_class = rest_framework.pagination.LimitOffsetPagination
    permission_classes = (DjangoModelPerm,)

    def get_ordering(self, request, queryset, view):
        Order = AdcmOrderingFilter()
        return Order.get_ordering(request, queryset, view)

    def is_paged(self, request):
        limit = self.request.query_params.get('limit', False)
        offset = self.request.query_params.get('offset', False)
        return bool(limit or offset)

    def get_paged_link(self):
        page = self.paginator
        url = self.request.build_absolute_uri()
        url = replace_query_param(url, page.limit_query_param, page.limit)
        url = replace_query_param(url, page.offset_query_param, 0)
        return url

    def get_page(self, obj, request, context=None):
        if not context:
            context = {}
        context['request'] = request
        count = obj.count()
        serializer_class = self.select_serializer(request)

        if 'fields' in request.query_params or 'distinct' in request.query_params:
            serializer_class = None
            try:
                fields = getlist_from_querydict(request.query_params, 'fields')
                distinct = int(request.query_params.get('distinct', 0))

                if fields and distinct:
                    obj = obj.values(*fields).distinct()
                elif fields:
                    obj = obj.values(*fields)

            except (FieldError, ValueError):
                qp = ','.join(
                    [
                        f'{k}={v}'
                        for k, v in request.query_params.items()
                        if k in ['fields', 'distinct']
                    ]
                )
                msg = f'Bad query params: {qp}'
                raise AdcmEx('BAD_QUERY_PARAMS', msg=msg) from None

        page = self.paginate_queryset(obj)
        if self.is_paged(request):
            if serializer_class is not None:
                serializer = serializer_class(page, many=True, context=context)
                page = serializer.data
            return self.get_paginated_response(page)

        if count <= REST_FRAMEWORK['PAGE_SIZE']:
            if serializer_class is not None:
                serializer = serializer_class(obj, many=True, context=context)
                obj = serializer.data
            return Response(obj)

        msg = 'Response is too long, use paginated request'
        raise AdcmEx('TOO_LONG', msg=msg, args=self.get_paged_link())

    def get(self, request, *args, **kwargs):
        obj = self.filter_queryset(self.get_queryset())
        return self.get_page(obj, request)


class PageViewAdd(PageView):
    def post(self, request, *args, **kwargs):
        serializer_class = self.select_serializer(request)
        serializer = serializer_class(data=request.data, context={'request': request})
        return create(serializer)


class ListView(GenericAPIView, InterfaceView):
    filter_backends = (AdcmFilterBackend,)
    permission_classes = (DjangoModelPerm,)

    def get(self, request, *args, **kwargs):
        obj = self.filter_queryset(self.get_queryset())
        serializer_class = self.select_serializer(request)
        serializer = serializer_class(obj, many=True, context={'request': request})
        return Response(serializer.data)


class ListViewAdd(ListView):
    def post(self, request):
        serializer_class = self.select_serializer(request)
        serializer = serializer_class(data=request.data, context={'request': request})
        return create(serializer)


class DetailViewRO(GenericAPIView, InterfaceView):
    permission_classes = (DjangoModelPerm,)

    def check_obj(self, kw_req):
        try:
            return self.get_queryset().get(**kw_req)
        except ObjectDoesNotExist:
            raise AdcmEx(self.error_code) from None

    def get_object(self):
        lookup_url_kwarg = self.lookup_url_kwarg or self.lookup_field
        kw_req = {self.lookup_field: self.kwargs[lookup_url_kwarg]}
        return self.check_obj(kw_req)

    def get(self, request, *args, **kwargs):
        obj = self.get_object()
        serializer_class = self.select_serializer(request)
        serializer = serializer_class(obj, context={'request': request})
        return Response(serializer.data)


class DetailViewEdit(DetailViewRO):
    def put(self, request, *args, **kwargs):
        obj = self.get_object()
        serializer = self.serializer_class(obj, data=request.data, context={'request': request})
        return update(serializer)


class DetailViewDelete(DetailViewRO):
    def delete(self, request, *args, **kwargs):
        obj = self.get_object()
        obj.delete()
        return Response(status=status.HTTP_204_NO_CONTENT)<|MERGE_RESOLUTION|>--- conflicted
+++ resolved
@@ -28,10 +28,7 @@
 from adcm.settings import REST_FRAMEWORK
 
 import cm.upgrade
-<<<<<<< HEAD
-=======
 from cm import config
->>>>>>> 5054937d
 from cm.errors import AdcmEx
 from cm.models import Action, ADCMEntity, PrototypeConfig
 
