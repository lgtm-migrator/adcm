--- conflicted
+++ resolved
@@ -60,11 +60,7 @@
     filter_backends = (AdcmFilterBackend,)
     permission_required = [VIEW_ACTION_PERM]
 
-<<<<<<< HEAD
-    def _get_host_actions(self, host: Host) -> set:
-=======
     def _get_actions_for_host(self, host: Host) -> set:
->>>>>>> c8b864d6
         actions = set(filter_actions(host, self.filter_queryset(self.get_queryset().filter(prototype=host.prototype))))
         hcs = HostComponent.objects.filter(host_id=host.id)
         if hcs:
@@ -132,11 +128,7 @@
         object_type, object_id, action_id = get_object_type_id(**kwargs)
         model = get_model_by_type(object_type)
         ct = ContentType.objects.get_for_model(model)
-<<<<<<< HEAD
-        obj = get_object_for_user(request.user, f'{ct.app_label}.view_{ct.model}', model, id=object_id)
-=======
         obj = get_object_for_user(request.user, f"{ct.app_label}.view_{ct.model}", model, id=object_id)
->>>>>>> c8b864d6
         # TODO: we can access not only the actions of this object
         action = get_object_for_user(
             request.user,
@@ -148,12 +140,8 @@
             objects = {"host": obj}
         else:
             objects = {action.prototype.type: obj}
-<<<<<<< HEAD
-        serializer = self.get_serializer(action, context={'request': request, 'objects': objects, 'obj': obj})
-=======
 
         serializer = self.get_serializer(action, context={"request": request, "objects": objects, "obj": obj})
->>>>>>> c8b864d6
 
         return Response(serializer.data)
 
@@ -180,16 +168,11 @@
         object_type, object_id, action_id = get_object_type_id(**kwargs)
         model = get_model_by_type(object_type)
         ct = ContentType.objects.get_for_model(model)
-<<<<<<< HEAD
-        obj = get_object_for_user(request.user, f'{ct.app_label}.view_{ct.model}', model, id=object_id)
-        action = get_object_for_user(request.user, 'cm.view_action', Action, id=action_id)
-=======
         obj = get_object_for_user(request.user, f"{ct.app_label}.view_{ct.model}", model, id=object_id)
         action = get_object_for_user(request.user, VIEW_ACTION_PERM, Action, id=action_id)
         if reason := action.get_start_impossible_reason(obj):
             raise AdcmEx("ACTION_ERROR", msg=reason)
 
->>>>>>> c8b864d6
         self.check_action_perm(action, obj)
         serializer = self.get_serializer(data=request.data)
 
