# Licensed under the Apache License, Version 2.0 (the "License");
# you may not use this file except in compliance with the License.
# You may obtain a copy of the License at
#
#      http://www.apache.org/licenses/LICENSE-2.0
#
# Unless required by applicable law or agreed to in writing, software
# distributed under the License is distributed on an "AS IS" BASIS,
# WITHOUT WARRANTIES OR CONDITIONS OF ANY KIND, either express or implied.
# See the License for the specific language governing permissions and
# limitations under the License.

"""Group view sets"""

from adwp_base.errors import AdwpEx
<<<<<<< HEAD
from audit.utils import audit
=======
from django_filters.rest_framework import FilterSet, CharFilter, DjangoFilterBackend
>>>>>>> 90f2fd51
from guardian.mixins import PermissionListMixin
from rbac import models
from rbac.services import group as group_services
from rest_flex_fields.serializers import FlexFieldsSerializerMixin
from rest_framework import serializers, status
from rest_framework.filters import OrderingFilter
from rest_framework.permissions import DjangoModelPermissions
from rest_framework.viewsets import ModelViewSet


class UserSerializer(serializers.Serializer):
    """Simple User serializer"""

    id = serializers.IntegerField()
    url = serializers.HyperlinkedIdentityField(view_name='rbac:user-detail')

    def update(self, instance, validated_data):
        pass  # Class must implement all abstract methods

    def create(self, validated_data):
        pass  # Class must implement all abstract methods


class UserGroupSerializer(serializers.Serializer):
    """Simple Group serializer"""

    id = serializers.IntegerField()
    url = serializers.HyperlinkedIdentityField(view_name='rbac:group-detail')

    def update(self, instance, validated_data):
        pass  # Class must implement all abstract methods

    def create(self, validated_data):
        pass  # Class must implement all abstract methods


class ExpandedUserSerializer(FlexFieldsSerializerMixin, serializers.ModelSerializer):
    """Expanded User serializer"""

    group = UserGroupSerializer(many=True, source='groups')
    url = serializers.HyperlinkedIdentityField(view_name='rbac:user-detail')

    class Meta:
        model = models.User
        fields = (
            'id',
            'username',
            'first_name',
            'last_name',
            'email',
            'is_superuser',
            'group',
            'url',
        )
        expandable_fields = {
            'group': (
                'rbac.endpoints.group.views.GroupSerializer',
                {'many': True, 'source': 'groups'},
            )
        }


class GroupSerializer(FlexFieldsSerializerMixin, serializers.Serializer):
    """
    Group serializer
    Group model inherits 'user_set' property from parent class, which refers to 'auth.User',
    so it has not our custom properties in expanded fields
    """

    id = serializers.IntegerField(read_only=True)
    name = serializers.RegexField(r'^[^\n]+$', max_length=150, source='name_to_display')
    description = serializers.CharField(
        max_length=255, allow_blank=True, required=False, default=''
    )
    user = UserSerializer(many=True, required=False, source='user_set')
    url = serializers.HyperlinkedIdentityField(view_name='rbac:group-detail')
    built_in = serializers.BooleanField(read_only=True)
    type = serializers.CharField(read_only=True)

    class Meta:
        expandable_fields = {'user': (ExpandedUserSerializer, {'many': True, 'source': 'user_set'})}

    def update(self, instance, validated_data):
        return group_services.update(instance, partial=self.partial, **validated_data)

    def create(self, validated_data):
        return group_services.create(**validated_data)


class GroupFilterSet(FilterSet):
    name = CharFilter(field_name='display_name', label='name')

    class Meta:
        model = models.Group
        fields = ('id', 'type')


class GroupOrderingFilter(OrderingFilter):
    def filter_queryset(self, request, queryset, view):
        ordering = self.get_ordering(request, queryset, view)

        if not ordering:
            return queryset

        fix_ordering = []

        for field in ordering:
            if field == '-name':
                fix_ordering.append('-display_name')
                continue
            if field == 'name':
                fix_ordering.append('display_name')
                continue
            fix_ordering.append(field)
        return queryset.order_by(*fix_ordering)


class GroupViewSet(PermissionListMixin, ModelViewSet):  # pylint: disable=too-many-ancestors
    """Group view set"""

    queryset = models.Group.objects.all()
    serializer_class = GroupSerializer
    permission_classes = (DjangoModelPermissions,)
    permission_required = ['rbac.view_group']
    filter_backends = (DjangoFilterBackend, GroupOrderingFilter)
    filterset_class = GroupFilterSet
    ordering_fields = ('id', 'name')
    search_fields = ('name', 'description', 'display_name')

    @audit
    def create(self, request, *args, **kwargs):
        return super().create(request, *args, **kwargs)

    def destroy(self, request, *args, **kwargs):
        instance = self.get_object()
        if instance.built_in:
            raise AdwpEx(
                'GROUP_DELETE_ERROR',
                msg='Built-in group could not be deleted',
                http_code=status.HTTP_405_METHOD_NOT_ALLOWED,
            )
        return super().destroy(request, args, kwargs)<|MERGE_RESOLUTION|>--- conflicted
+++ resolved
@@ -13,11 +13,8 @@
 """Group view sets"""
 
 from adwp_base.errors import AdwpEx
-<<<<<<< HEAD
 from audit.utils import audit
-=======
 from django_filters.rest_framework import FilterSet, CharFilter, DjangoFilterBackend
->>>>>>> 90f2fd51
 from guardian.mixins import PermissionListMixin
 from rbac import models
 from rbac.services import group as group_services
