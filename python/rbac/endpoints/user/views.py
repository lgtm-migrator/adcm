# Licensed under the Apache License, Version 2.0 (the "License");
# you may not use this file except in compliance with the License.
# You may obtain a copy of the License at
#
#      http://www.apache.org/licenses/LICENSE-2.0
#
# Unless required by applicable law or agreed to in writing, software
# distributed under the License is distributed on an "AS IS" BASIS,
# WITHOUT WARRANTIES OR CONDITIONS OF ANY KIND, either express or implied.
# See the License for the specific language governing permissions and
# limitations under the License.

"""User view sets"""

from adwp_base.errors import AdwpEx
from guardian.mixins import PermissionListMixin
from rest_flex_fields.serializers import FlexFieldsSerializerMixin
from rest_framework import serializers, status
from rest_framework.permissions import DjangoModelPermissions
from rest_framework.viewsets import ModelViewSet

from rbac import models
from rbac.services import user as user_services


class PasswordField(serializers.CharField):
    """Text field with content masking for passwords"""

    def to_representation(self, value):
        return user_services.PW_MASK


class GroupSerializer(serializers.Serializer):
    """Simple Group representation serializer"""

    id = serializers.IntegerField()
    url = serializers.HyperlinkedIdentityField(view_name='rbac:group-detail')


class GroupUserSerializer(serializers.Serializer):
    id = serializers.IntegerField()
    url = serializers.HyperlinkedIdentityField(view_name='rbac:user-detail')


class ExpandedGroupSerializer(FlexFieldsSerializerMixin, serializers.ModelSerializer):
    """Expanded Group serializer"""

    user = GroupUserSerializer(many=True, source='user_set')
    url = serializers.HyperlinkedIdentityField(view_name='rbac:group-detail')
    name = serializers.CharField(max_length=150, source='group.display_name')

    class Meta:
        model = models.Group
        fields = ('id', 'name', 'user', 'url')
        expandable_fields = {
            'user': (
                'rbac.endpoints.user.views.UserSerializer',
                {'many': True, 'source': 'user_set'},
            )
        }


class UserSerializer(FlexFieldsSerializerMixin, serializers.Serializer):
    """
    User serializer
    User model inherits 'groups' property from parent class, which refers to 'auth.Group',
    so it has not our custom properties in expanded fields
    """

    id = serializers.IntegerField(read_only=True)
    username = serializers.RegexField(r'^[^\s]+$', max_length=150)
    first_name = serializers.RegexField(
        r'^[^\n]*$', max_length=150, allow_blank=True, required=False, default=''
    )
    last_name = serializers.RegexField(
        r'^[^\n]*$', max_length=150, allow_blank=True, required=False, default=''
    )
    email = serializers.EmailField(
        allow_blank=True,
        required=False,
        default='',
    )
    is_superuser = serializers.BooleanField(default=False)
    password = PasswordField(trim_whitespace=False)
    url = serializers.HyperlinkedIdentityField(view_name='rbac:user-detail')
    profile = serializers.JSONField(required=False, default='')
    group = GroupSerializer(many=True, required=False, source='groups')
    built_in = serializers.BooleanField(read_only=True)
<<<<<<< HEAD
=======
    type = serializers.CharField(read_only=True)
>>>>>>> c7a713b6
    is_active = serializers.BooleanField(read_only=True)

    class Meta:
        expandable_fields = {'group': (ExpandedGroupSerializer, {'many': True, 'source': 'groups'})}

    def update(self, instance, validated_data):
        context_user = self.context['request'].user
        return user_services.update(instance, context_user, partial=self.partial, **validated_data)

    def create(self, validated_data):
        return user_services.create(**validated_data)


class UserViewSet(PermissionListMixin, ModelViewSet):  # pylint: disable=too-many-ancestors
    """User view set"""

    queryset = models.User.objects.all()
    serializer_class = UserSerializer
    permission_classes = (DjangoModelPermissions,)
    permission_required = ['rbac.view_user']
    filterset_fields = (
        'id',
        'username',
        'first_name',
        'last_name',
        'email',
        'is_superuser',
        'built_in',
    )
    ordering_fields = ('id', 'username', 'first_name', 'last_name', 'email', 'is_superuser')
    search_fields = ('username', 'first_name', 'last_name', 'email')

    def destroy(self, request, *args, **kwargs):
        instance = self.get_object()
        if instance.built_in:
            raise AdwpEx(
                'USER_DELETE_ERROR',
                msg='Built-in user could not be deleted',
                http_code=status.HTTP_405_METHOD_NOT_ALLOWED,
            )
        return super().destroy(request, args, kwargs)<|MERGE_RESOLUTION|>--- conflicted
+++ resolved
@@ -86,10 +86,7 @@
     profile = serializers.JSONField(required=False, default='')
     group = GroupSerializer(many=True, required=False, source='groups')
     built_in = serializers.BooleanField(read_only=True)
-<<<<<<< HEAD
-=======
     type = serializers.CharField(read_only=True)
->>>>>>> c7a713b6
     is_active = serializers.BooleanField(read_only=True)
 
     class Meta:
