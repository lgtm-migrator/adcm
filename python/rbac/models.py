# Licensed under the Apache License, Version 2.0 (the "License");
# you may not use this file except in compliance with the License.
# You may obtain a copy of the License at
#
#      http://www.apache.org/licenses/LICENSE-2.0
#
# Unless required by applicable law or agreed to in writing, software
# distributed under the License is distributed on an "AS IS" BASIS,
# WITHOUT WARRANTIES OR CONDITIONS OF ANY KIND, either express or implied.
# See the License for the specific language governing permissions and
# limitations under the License.

"""RBAC models"""

import importlib
import re

from adwp_base.errors import raise_AdwpEx as err
from django.contrib.auth.models import User as AuthUser, Group as AuthGroup, Permission
from django.contrib.contenttypes.fields import GenericForeignKey
from django.contrib.contenttypes.models import ContentType
from django.db import models
from django.db.models.signals import pre_save
from django.db.transaction import atomic
from django.dispatch import receiver
from django.utils import timezone
from guardian.models import UserObjectPermission, GroupObjectPermission
from rest_framework.exceptions import ValidationError

from cm.models import Bundle, ProductCategory, HostComponent, DummyData

from .utils import delete_user


class ObjectType(models.TextChoices):
    cluster = 'cluster', 'cluster'
    service = 'service', 'service'
    component = 'component', 'component'
    provider = 'provider', 'provider'
    host = 'host', 'host'


def validate_object_type(value):
    if not isinstance(value, list):
        raise ValidationError('Not a valid list.')
    if not all((v in ObjectType.values for v in value)):
        raise ValidationError('Not a valid object type.')


class OriginType(models.TextChoices):
    Local = 'local', 'local'
    LDAP = 'ldap', 'ldap'


class User(AuthUser):
    """
    Beware the Multi-table inheritance
    Original User model extended with profile
    """

    profile = models.JSONField(default=str)
    built_in = models.BooleanField(default=False, null=False)
<<<<<<< HEAD
    date_unjoined = models.DateTimeField(null=True)

    def delete(self, using=None, keep_parents=False):
        delete_user(self)
=======
    type = models.CharField(
        max_length=16, choices=OriginType.choices, null=False, default=OriginType.Local
    )
>>>>>>> c7a713b6


class Group(AuthGroup):
    """
    Beware the Multi-table inheritance
    Original Group model extended with description field
    """

    description = models.CharField(max_length=255, null=True)
    built_in = models.BooleanField(default=False, null=False)
    type = models.CharField(
        max_length=16, choices=OriginType.choices, null=False, default=OriginType.Local
    )
    # works as `name` field because `name` field now contains name and type
    # to bypass unique constraint on `AuthGroup` base table
    display_name = models.CharField(max_length=150, null=True)

    class Meta:
        constraints = [
            models.UniqueConstraint(
                fields=['display_name', 'type'], name='unique_display_name_type'
            ),
        ]

    def name_to_display(self):
        return self.display_name


BASE_GROUP_NAME_PATTERN = re.compile(
    rf'(?P<base_name>.*?)(?: \[(?:{"|".join(OriginType.values)})\]|$)'
)


@receiver(pre_save, sender=Group)
def handle_name_type_display_name(sender, instance, **kwargs):
    match = BASE_GROUP_NAME_PATTERN.match(instance.name)
    if match and match.group('base_name'):
        instance.name = f'{match.group("base_name")} [{instance.type}]'
        instance.display_name = match.group("base_name")
    else:
        raise RuntimeError(f'Check regex. Data: `{instance.name}`')


class RoleTypes(models.TextChoices):
    business = 'business', 'business'
    role = 'role', 'role'
    hidden = 'hidden', 'hidden'


class Role(models.Model):  # pylint: disable=too-many-instance-attributes
    """
    Role is a list of Django permissions.
    Role can be assigned to user or to group of users
    Also Role can have children and so produce acyclic graph of linked roles
    """

    name = models.CharField(max_length=160)
    description = models.TextField(blank=True)
    display_name = models.CharField(max_length=160, null=False, default="")
    child = models.ManyToManyField("self", symmetrical=False, blank=True)
    permissions = models.ManyToManyField(Permission, blank=True)
    module_name = models.CharField(max_length=32)
    class_name = models.CharField(max_length=32)
    init_params = models.JSONField(default=dict)
    bundle = models.ForeignKey(Bundle, on_delete=models.CASCADE, null=True, default=None)
    built_in = models.BooleanField(default=True, null=False)
    type = models.CharField(
        max_length=32, choices=RoleTypes.choices, null=False, default=RoleTypes.role
    )
    category = models.ManyToManyField(ProductCategory)
    any_category = models.BooleanField(default=False)
    parametrized_by_type = models.JSONField(
        default=list, null=False, validators=[validate_object_type]
    )
    __obj__ = None

    class Meta:
        constraints = [
            models.UniqueConstraint(fields=['name', 'built_in'], name='unique_name'),
            models.UniqueConstraint(
                fields=['display_name', 'built_in'], name='unique_display_name'
            ),
        ]
        indexes = [
            models.Index(fields=['name', 'display_name']),
        ]

    def get_role_obj(self):
        """Returns object with related role based on classes from roles.py"""
        try:
            role_module = importlib.import_module(self.module_name)
        except ModuleNotFoundError:
            err('ROLE_MODULE_ERROR', f'No module named "{self.module_name}"')
        try:
            role_class = getattr(role_module, self.class_name)
        except AttributeError:
            msg = f'No class named "{self.class_name}" in module "{self.module_name}"'
            err('ROLE_CLASS_ERROR', msg)

        return role_class(**self.init_params)  # pylint: disable=E1134

    def filter(self):
        """filter out objects sutable for role"""
        if self.__obj__ is None:
            self.__obj__ = self.get_role_obj()
        return self.__obj__.filter()

    def apply(self, policy: 'Policy', user: User, group: Group, obj=None):
        """apply policy to user and/or group"""
        if self.__obj__ is None:
            self.__obj__ = self.get_role_obj()
        return self.__obj__.apply(policy, self, user, group, obj)

    def get_permissions(self, role: 'Role' = None):
        """Recursively get permissions of role and all her childs"""
        if role is None:
            role = self

        # the raw query was added to avoid many SQL queries
        role_list = Role.objects.raw(
            """
                with recursive role_ids as (
                    select id from rbac_role where id = %s
                    union
                    select role_child.to_role_id from role_ids as tmp
                    inner join rbac_role_child as role_child on role_child.from_role_id = tmp.id
                ) select id from role_ids;
            """,
            params=[role.id],
        )
        perm_list = list(Permission.objects.filter(role__in=role_list).distinct())
        return perm_list


class RoleMigration(models.Model):
    """Keep version of last role upgrade"""

    version = models.PositiveIntegerField(primary_key=True)
    date = models.DateTimeField(auto_now=True)


class PolicyObject(models.Model):
    """Reference to any model for Policy"""

    content_type = models.ForeignKey(ContentType, on_delete=models.CASCADE)
    object_id = models.PositiveIntegerField()
    object = GenericForeignKey('content_type', 'object_id')

    class Meta:
        constraints = [
            models.UniqueConstraint(
                fields=['content_type', 'object_id'], name='unique_policy_object'
            )
        ]


class PolicyPermission(models.Model):
    """Reference to Policy model level Permissions"""

    user = models.ForeignKey(User, on_delete=models.CASCADE, null=True, default=None)
    group = models.ForeignKey(Group, on_delete=models.CASCADE, null=True, default=None)
    permission = models.ForeignKey(Permission, on_delete=models.CASCADE, null=True, default=None)


class Policy(models.Model):
    """Policy connect role, users and (maybe) objects"""

    name = models.CharField(max_length=255, unique=True)
    description = models.TextField(blank=True)
    role = models.ForeignKey(Role, on_delete=models.SET_NULL, null=True)
    object = models.ManyToManyField(PolicyObject, blank=True)
    built_in = models.BooleanField(default=True)
    user = models.ManyToManyField(User, blank=True)
    group = models.ManyToManyField(Group, blank=True)
    model_perm = models.ManyToManyField(PolicyPermission, blank=True)
    user_object_perm = models.ManyToManyField(UserObjectPermission, blank=True)
    group_object_perm = models.ManyToManyField(GroupObjectPermission, blank=True)

    def remove_permissions(self):
        with atomic():
            DummyData.objects.filter(id=1).update(date=timezone.now())
            for pp in self.model_perm.all():
                if pp.policy_set.count() <= 1:
                    if pp.user:
                        pp.user.user_permissions.remove(pp.permission)
                    if pp.group:
                        pp.group.permissions.remove(pp.permission)
                pp.policy_set.remove(self)

            for uop in self.user_object_perm.all():
                if uop.policy_set.count() <= 1:
                    uop.delete()

            for gop in self.group_object_perm.all():
                if gop.policy_set.count() <= 1:
                    gop.delete()

    def add_object(self, obj):
        po = PolicyObject(object=obj)
        po.save()
        self.object.add(po)

    def get_objects(self, param_obj=None):
        if param_obj is not None:
            return [param_obj]
        obj_list = []
        for obj in self.object.all():
            obj_list.append(obj.object)
        return obj_list

    def filter(self):
        return self.role.filter()

    def delete(self, using=None, keep_parents=False):
        self.remove_permissions()
        return super().delete(using, keep_parents)

    @atomic
    def apply_without_deletion(self):
        """This function apply role over"""
        for user in self.user.all():
            self.role.apply(self, user, None)
        for group in self.group.all():
            self.role.apply(self, None, group=group)

    @atomic
    def apply(self):
        """This function apply role over"""
        self.remove_permissions()
        for user in self.user.all():
            self.role.apply(self, user, None)
        for group in self.group.all():
            self.role.apply(self, None, group=group)


def get_objects_for_policy(obj):
    obj_type_map = {}
    obj_type = obj.prototype.type
    if obj_type == 'component':
        object_list = [obj, obj.service, obj.cluster]
    elif obj_type == 'service':
        object_list = [obj, obj.cluster]
    elif obj_type == 'host':
        if obj.cluster:
            object_list = [obj, obj.provider, obj.cluster]
            for hc in HostComponent.objects.filter(cluster=obj.cluster, host=obj):
                object_list.append(hc.service)
                object_list.append(hc.component)
        else:
            object_list = [obj, obj.provider]
    else:
        object_list = [obj]
    for policy_object in object_list:
        obj_type_map[policy_object] = ContentType.objects.get_for_model(policy_object)
    return obj_type_map


def re_apply_object_policy(apply_object):
    """
    This function search for polices linked with specified object and re apply them
    """
    obj_type_map = get_objects_for_policy(apply_object)
    for obj, ct in obj_type_map.items():
        for policy in Policy.objects.filter(object__object_id=obj.id, object__content_type=ct):
            policy.apply()


def re_apply_all_polices():
    """
    This function re apply all polices
    """
    for policy in Policy.objects.all():
        policy.apply()<|MERGE_RESOLUTION|>--- conflicted
+++ resolved
@@ -29,8 +29,6 @@
 
 from cm.models import Bundle, ProductCategory, HostComponent, DummyData
 
-from .utils import delete_user
-
 
 class ObjectType(models.TextChoices):
     cluster = 'cluster', 'cluster'
@@ -60,16 +58,9 @@
 
     profile = models.JSONField(default=str)
     built_in = models.BooleanField(default=False, null=False)
-<<<<<<< HEAD
-    date_unjoined = models.DateTimeField(null=True)
-
-    def delete(self, using=None, keep_parents=False):
-        delete_user(self)
-=======
     type = models.CharField(
         max_length=16, choices=OriginType.choices, null=False, default=OriginType.Local
     )
->>>>>>> c7a713b6
 
 
 class Group(AuthGroup):
