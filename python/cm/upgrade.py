--- conflicted
+++ resolved
@@ -295,12 +295,8 @@
     if not upgrade.action:
         bundle_switch(obj, upgrade)
     else:
-<<<<<<< HEAD
-        cm.job.start_task(upgrade.action, obj, config, {}, [], [], False)
-=======
-        task = cm.job.start_task(upgrade.action, obj, {}, {}, [], [], False)
+        task = cm.job.start_task(upgrade.action, obj, config, {}, [], [], False)
         task_id = task.id
->>>>>>> c8004b00
     obj.refresh_from_db()
 
     return {'id': obj.id, 'upgradable': bool(get_upgrade(obj)), 'task_id': task_id}
