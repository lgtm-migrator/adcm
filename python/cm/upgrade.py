--- conflicted
+++ resolved
@@ -54,11 +54,7 @@
 def switch_services(upgrade: Upgrade, cluster: Cluster) -> None:
     for service in ClusterObject.objects.filter(cluster=cluster):
         try:
-<<<<<<< HEAD
-            prototype = Prototype.objects.get(bundle=upgrade.bundle, type='service', name=service.prototype.name)
-=======
             prototype = Prototype.objects.get(bundle=upgrade.bundle, type="service", name=service.prototype.name)
->>>>>>> c8b864d6
             switch_object(service, prototype)
             switch_components(cluster, service, prototype)
         except Prototype.DoesNotExist:
@@ -70,11 +66,7 @@
 def switch_components(cluster: Cluster, co: ClusterObject, new_co_proto: Prototype) -> None:
     for sc in ServiceComponent.objects.filter(cluster=cluster, service=co):
         try:
-<<<<<<< HEAD
-            new_sc_prototype = Prototype.objects.get(parent=new_co_proto, type='component', name=sc.prototype.name)
-=======
             new_sc_prototype = Prototype.objects.get(parent=new_co_proto, type="component", name=sc.prototype.name)
->>>>>>> c8b864d6
             switch_object(sc, new_sc_prototype)
         except Prototype.DoesNotExist:
             sc.delete()
@@ -239,11 +231,7 @@
 
     def find_component(component, proto):
         try:
-<<<<<<< HEAD
-            return Prototype.objects.get(parent=proto, type='component', name=component.prototype.name)
-=======
             return Prototype.objects.get(parent=proto, type="component", name=component.prototype.name)
->>>>>>> c8b864d6
         except Prototype.DoesNotExist:
             return None
 
@@ -365,27 +353,14 @@
 
         if obj.prototype.type == "cluster":
             switch_services(upgrade, obj)
-<<<<<<< HEAD
-            if not old_proto.allow_maintenance_mode and new_proto.allow_maintenance_mode:
-                Host.objects.filter(cluster=obj).update(maintenance_mode=MaintenanceModeType.Off)
-            elif old_proto.allow_maintenance_mode and not new_proto.allow_maintenance_mode:
-                Host.objects.filter(cluster=obj).update(maintenance_mode=MaintenanceModeType.Disabled)
-        elif obj.prototype.type == 'provider':
-=======
             if old_proto.allow_maintenance_mode != new_proto.allow_maintenance_mode:
                 Host.objects.filter(cluster=obj).update(maintenance_mode=MaintenanceMode.OFF)
         elif obj.prototype.type == "provider":
->>>>>>> c8b864d6
             switch_hosts(upgrade, obj)
 
         update_hierarchy_issues(obj)
         if isinstance(obj, Cluster):
             update_components_after_bundle_switch(obj, upgrade)
-<<<<<<< HEAD
-    logger.info('upgrade %s OK to version %s', obj_ref(obj), obj.prototype.version)
-    cm.status_api.post_event('upgrade', obj.prototype.type, obj.id, 'version', str(obj.prototype.version))
-=======
 
     logger.info("upgrade %s OK to version %s", obj_ref(obj), obj.prototype.version)
-    post_event("upgrade", obj.prototype.type, obj.id, "version", str(obj.prototype.version))
->>>>>>> c8b864d6
+    post_event("upgrade", obj.prototype.type, obj.id, "version", str(obj.prototype.version))