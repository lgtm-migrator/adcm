--- conflicted
+++ resolved
@@ -295,12 +295,8 @@
 
     post_event("add", "host", host.pk, "cluster", str(cluster.pk))
     load_service_map()
-<<<<<<< HEAD
-    logger.info("host #%s %s is added to cluster #%s %s", host.id, host.fqdn, cluster.id, cluster.name)
-=======
     logger.info("host #%s %s is added to cluster #%s %s", host.pk, host.fqdn, cluster.pk, cluster.name)
 
->>>>>>> c8b864d6
     return host
 
 
@@ -495,12 +491,8 @@
         if cluster.prototype.bundle != proto.bundle:
             raise_adcm_ex(
                 "SERVICE_CONFLICT",
-<<<<<<< HEAD
-                msg.format(proto_ref(proto), cluster.prototype.bundle.name, cluster.prototype.version),
-=======
                 f'{proto_ref(proto)} does not belong to bundle '
                 f'"{cluster.prototype.bundle.name}" {cluster.prototype.version}',
->>>>>>> c8b864d6
             )
 
     with transaction.atomic():
@@ -514,11 +506,7 @@
 
     post_event("add", "service", cs.pk, "cluster", str(cluster.pk))
     load_service_map()
-<<<<<<< HEAD
-    logger.info(f"service #{cs.id} {cs.prototype.name} is added to cluster #{cluster.id} {cluster.name}")
-=======
     logger.info("service #%s %s is added to cluster #%s %s", cs.pk, cs.prototype.name, cluster.pk, cluster.name)
->>>>>>> c8b864d6
 
     return cs
 
@@ -646,11 +634,7 @@
     check_sub_key(hc_in)
     host_comp_list = make_host_comp_list(cluster, hc_in)
     for service in ClusterObject.objects.filter(cluster=cluster):
-<<<<<<< HEAD
-        cm.issue.check_component_constraint(cluster, service.prototype, [i for i in host_comp_list if i[0] == service])
-=======
         check_component_constraint(cluster, service.prototype, [i for i in host_comp_list if i[0] == service])
->>>>>>> c8b864d6
 
     check_component_requires(host_comp_list)
     check_bound_components(host_comp_list)
