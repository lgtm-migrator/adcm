# Licensed under the Apache License, Version 2.0 (the "License");
# you may not use this file except in compliance with the License.
# You may obtain a copy of the License at
#
#      http://www.apache.org/licenses/LICENSE-2.0
#
# Unless required by applicable law or agreed to in writing, software
# distributed under the License is distributed on an "AS IS" BASIS,
# WITHOUT WARRANTIES OR CONDITIONS OF ANY KIND, either express or implied.
# See the License for the specific language governing permissions and
# limitations under the License.

import os
import re

import json
import yaml
import ruyaml
import hashlib
import warnings
import yspec.checker

from rest_framework import status

from cm.logger import log
from cm.errors import raise_AdcmEx as err
import cm.config as config
import cm.checker
<<<<<<< HEAD
from cm.variant import VARIANT_FUNCTIONS
=======
from cm.adcm_config import VARIANT_FUNCTIONS
>>>>>>> c0a1e0c8
from cm.adcm_config import proto_ref, check_config_type, type_is_complex, read_bundle_file
from cm.models import StagePrototype, StageAction, StagePrototypeConfig
from cm.models import ACTION_TYPE, SCRIPT_TYPE, CONFIG_FIELD_TYPE, PROTO_TYPE
from cm.models import StagePrototypeExport, StagePrototypeImport, StageUpgrade, StageSubAction


NAME_REGEX = r'[0-9a-zA-Z_\.-]+'
MAX_NAME_LENGTH = 256


def save_definition(path, fname, conf, obj_list, bundle_hash, adcm=False):
    if isinstance(conf, dict):
        save_object_definition(path, fname, conf, obj_list, bundle_hash, adcm)
    else:
        for obj_def in conf:
            save_object_definition(path, fname, obj_def, obj_list, bundle_hash, adcm)


def cook_obj_id(conf):
    return '{}.{}.{}'.format(conf['type'], conf['name'], conf['version'])


def save_object_definition(path, fname, conf, obj_list, bundle_hash, adcm=False):
    if not isinstance(conf, dict):
        msg = 'Object definition should be a map ({})'
        return err('INVALID_OBJECT_DEFINITION', msg.format(fname))

    if 'type' not in conf:
        return err('INVALID_OBJECT_DEFINITION', f'No type in object definition: {fname}')

    def_type = conf['type']
    if def_type not in (proto_type for (proto_type, _) in PROTO_TYPE):
        msg = 'Unknown type "{}" in object definition: {}'
        return err('INVALID_OBJECT_DEFINITION', msg.format(def_type, fname))

    if def_type == 'adcm' and not adcm:
        msg = 'Invalid type "{}" in object definition: {}'
        return err('INVALID_OBJECT_DEFINITION', msg.format(def_type, fname))

    check_object_definition(fname, conf, def_type, obj_list)
    obj = save_prototype(path, conf, def_type, bundle_hash)
    log.info('Save definition of %s "%s" %s to stage', def_type, conf['name'], conf['version'])
    obj_list[cook_obj_id(conf)] = fname
    return obj


def check_object_definition(fname, conf, def_type, obj_list):
    if 'name' not in conf:
        err('INVALID_OBJECT_DEFINITION', f'No name in {def_type} definition: {fname}')
    if 'version' not in conf:
        msg = 'No version in {} "{}" definition: {}'
        err('INVALID_OBJECT_DEFINITION', msg.format(def_type, conf['name'], fname))
    ref = '{} "{}" {}'.format(def_type, conf['name'], conf['version'])
    if cook_obj_id(conf) in obj_list:
        err('INVALID_OBJECT_DEFINITION', f'Duplicate definition of {ref} (file {fname})')
    allow = (
        'type', 'name', 'version', 'display_name', 'description', 'actions', 'components',
        'config', 'upgrade', 'export', 'import', 'required', 'shared', 'monitoring',
        'adcm_min_version', 'edition', 'license',
    )
    check_extra_keys(conf, allow, ref)


def check_extra_keys(conf, acceptable, ref):
    if not isinstance(conf, dict):
        return
    for key in conf.keys():
        if key not in acceptable:
            err('INVALID_OBJECT_DEFINITION', f'Not allowed key "{key}" in {ref} definition')


def get_config_files(path, bundle_hash):
    conf_list = []
    conf_types = [
        ('config.yaml', 'yaml'),
        ('config.yml', 'yaml'),
    ]
    if not os.path.isdir(path):
        return err('STACK_LOAD_ERROR', f'no directory: {path}', status.HTTP_404_NOT_FOUND)
    for root, _, files in os.walk(path):
        for conf_file, conf_type in conf_types:
            if conf_file in files:
                dirs = root.split('/')
                path = os.path.join('', *dirs[dirs.index(bundle_hash) + 1:])
                conf_list.append((path, root + '/' + conf_file, conf_type))
                break
    if not conf_list:
        return err('STACK_LOAD_ERROR', f'no config files in stack directory "{path}"')
    return conf_list


def check_adcm_config(conf_file):
    warnings.simplefilter('error', ruyaml.error.ReusedAnchorWarning)
    schema_file = os.path.join(config.CODE_DIR, 'cm', 'adcm_schema.yaml')
    with open(schema_file) as fd:
        rules = ruyaml.round_trip_load(fd)
    try:
        with open(conf_file) as fd:
            data = ruyaml.round_trip_load(fd, version="1.1")
    except (ruyaml.parser.ParserError, ruyaml.scanner.ScannerError, NotImplementedError) as e:
        err('STACK_LOAD_ERROR', f'YAML decode "{conf_file}" error: {e}')
    except ruyaml.error.ReusedAnchorWarning as e:
        err('STACK_LOAD_ERROR', f'YAML decode "{conf_file}" error: {e}')
    except ruyaml.constructor.DuplicateKeyError as e:
        msg = f'{e.context}\n{e.context_mark}\n{e.problem}\n{e.problem_mark}'
        err('STACK_LOAD_ERROR', f'Duplicate Keys error: {msg}')
    try:
        cm.checker.check(data, rules)
        return data
    except cm.checker.FormatError as e:
        args = ''
        if e.errors:
            for ee in e.errors:
                if 'Input data for' in ee.message:
                    continue
                args += f'line {ee.line}: {ee}\n'
        err('INVALID_OBJECT_DEFINITION', f'"{conf_file}" line {e.line} error: {e}', args)
<<<<<<< HEAD
=======
        return {}
>>>>>>> c0a1e0c8


def read_definition(conf_file, conf_type):
    if os.path.isfile(conf_file):
        conf = check_adcm_config(conf_file)
        log.info('Read config file: "%s"', conf_file)
        return conf
    log.warning('Can not open config file: "%s"', conf_file)
    return {}


def get_license_hash(proto, conf, bundle_hash):
    if 'license' not in conf:
        return None
    if not isinstance(conf['license'], str):
        err('INVALID_OBJECT_DEFINITION', 'license should be a string ({proto_ref(proto)})')
    body = read_bundle_file(proto, conf['license'], bundle_hash, 'license file')
    sha1 = hashlib.sha256()
    sha1.update(body.encode('utf-8'))
    return sha1.hexdigest()


def save_prototype(path, conf, def_type, bundle_hash):
    # validate_name(type_name, '{} type name "{}"'.format(def_type, conf['name']))
    proto = StagePrototype(name=conf['name'], type=def_type, path=path, version=conf['version'])
    dict_to_obj(conf, 'required', proto)
    dict_to_obj(conf, 'shared', proto)
    dict_to_obj(conf, 'monitoring', proto)
    dict_to_obj(conf, 'display_name', proto)
    dict_to_obj(conf, 'description', proto)
    dict_to_obj(conf, 'adcm_min_version', proto)
    dict_to_obj(conf, 'edition', proto)
    fix_display_name(conf, proto)
    license_hash = get_license_hash(proto, conf, bundle_hash)
    if license_hash:
        proto.license_path = conf['license']
        proto.license_hash = license_hash
    proto.save()
    save_actions(proto, conf, bundle_hash)
    save_upgrade(proto, conf)
    save_components(proto, conf, bundle_hash)
    save_prototype_config(proto, conf, bundle_hash)
    save_export(proto, conf)
    save_import(proto, conf)
    return proto


def check_component_constraint_definition(proto, name, conf):
    if not isinstance(conf, dict):
        return
    if 'constraint' not in conf:
        return
    const = conf['constraint']
    ref = proto_ref(proto)

    def check_item(item):
        if isinstance(item, int):
            return
        elif item == '+':
            return
        elif item == 'odd':
            return
        else:
            msg = 'constraint item of component "{}" in {} should be only digit or "+" or "odd"'
            err('INVALID_COMPONENT_DEFINITION', msg.format(name, ref))

    if not isinstance(const, list):
        msg = 'constraint of component "{}" in {} should be array'
        err('INVALID_COMPONENT_DEFINITION', msg.format(name, ref))
    if len(const) > 2:
        msg = 'constraint of component "{}" in {} should have only 1 or 2 elements'
        err('INVALID_COMPONENT_DEFINITION', msg.format(name, ref))

    check_item(const[0])
    if len(const) > 1:
        check_item(const[1])


def check_component_requires(proto, name, conf):
    if not isinstance(conf, dict):
        return
    if 'requires' not in conf:
        return
    req = conf['requires']
    ref = proto_ref(proto)
    if not isinstance(req, list):
        msg = 'requires of component "{}" in {} should be array'
        err('INVALID_COMPONENT_DEFINITION', msg.format(name, ref))
    for item in req:
        check_extra_keys(item, ('service', 'component'), f'requires of component "{name}" of {ref}')


def check_bound_component(proto, name, conf):
    if not isinstance(conf, dict):
        return
    if 'bound_to' not in conf:
        return
    bind = conf['bound_to']
    ref = proto_ref(proto)
    if not isinstance(bind, dict):
        msg = 'bound_to of component "{}" in {} should be a map'
        err('INVALID_COMPONENT_DEFINITION', msg.format(name, ref))
    check_extra_keys(bind, ('service', 'component'), f'bound_to of component "{name}" of {ref}')
    msg = 'Component "{}" has no mandatory "{}" key in bound_to statment ({})'
    for item in ('service', 'component'):
        if item not in bind:
            err('INVALID_COMPONENT_DEFINITION', msg.format(name, item, ref))


def save_components(proto, conf, bundle_hash):
    ref = proto_ref(proto)
    if not in_dict(conf, 'components'):
        return
    if proto.type != 'service':
        log.warning('%s has unexpected "components" key', ref)
        return
    if not isinstance(conf['components'], dict):
        err('INVALID_COMPONENT_DEFINITION', f'Components definition should be a map ({ref})')
    for comp_name in conf['components']:
        cc = conf['components'][comp_name]
        err_msg = 'Component name "{}" of {}'.format(comp_name, ref)
        validate_name(comp_name, err_msg)
        allow = (
            'display_name', 'description', 'params', 'constraint', 'requires', 'monitoring',
            'bound_to', 'actions', 'config',
        )
        check_extra_keys(cc, allow, 'component "{}" of {}'.format(comp_name, ref))
        component = StagePrototype(
            type='component',
            parent=proto,
            path=proto.path,
            name=comp_name,
            version=proto.version,
            adcm_min_version=proto.adcm_min_version,
        )
        dict_to_obj(cc, 'description', component)
        dict_to_obj(cc, 'display_name', component)
        dict_to_obj(cc, 'monitoring', component)
        fix_display_name(cc, component)
        check_component_constraint_definition(proto, comp_name, cc)
        check_component_requires(proto, comp_name, cc)
        check_bound_component(proto, comp_name, cc)
        dict_to_obj(cc, 'params', component)
        dict_to_obj(cc, 'constraint', component)
        dict_to_obj(cc, 'requires', component)
        dict_to_obj(cc, 'bound_to', component)
        component.save()
        save_actions(component, cc, bundle_hash)
        save_prototype_config(component, cc, bundle_hash)


def check_upgrade(proto, conf):
    check_key(proto.type, proto.name, '', 'upgrade', 'name', conf)
    check_versions(proto, conf, f"upgrade \"{conf['name']}\"")


def check_versions(proto, conf, label):
    ref = proto_ref(proto)
    msg = '{} has no mandatory \"versions\" key ({})'
    if not conf:
        err('INVALID_VERSION_DEFINITION', msg.format(label, ref))
    if 'versions' not in conf:
        err('INVALID_VERSION_DEFINITION', msg.format(label, ref))
    if not isinstance(conf['versions'], dict):
        err('INVALID_VERSION_DEFINITION', msg.format(label, ref))
    check_extra_keys(
        conf['versions'],
        ('min', 'max', 'min_strict', 'max_strict'),
        '{} versions of {}'.format(label, proto_ref(proto))
    )
    if 'min' in conf['versions'] and 'min_strict' in conf['versions']:
        msg = 'min and min_strict can not be used simultaneously in versions of {} ({})'
        err('INVALID_VERSION_DEFINITION', msg.format(label, ref))
    if 'min' not in conf['versions'] and 'min_strict' not in conf['versions']:
        msg = 'min or min_strict should be present in versions of {} ({})'
        err('INVALID_VERSION_DEFINITION', msg.format(label, ref))
    if 'max' in conf['versions'] and 'max_strict' in conf['versions']:
        msg = 'max and max_strict can not be used simultaneously in versions of {} ({})'
        err('INVALID_VERSION_DEFINITION', msg.format(label, ref))
    if 'max' not in conf['versions'] and 'max_strict' not in conf['versions']:
        msg = 'max and max_strict should be present in versions of {} ({})'
        err('INVALID_VERSION_DEFINITION', msg.format(label, ref))
    for name in ('min', 'min_strict', 'max', 'max_strict'):
        if name in conf['versions'] and not conf['versions'][name]:
            msg = '{} versions of {} should be not null ({})'
            err('INVALID_VERSION_DEFINITION', msg.format(name, label, ref))


def set_version(obj, conf):
    if 'min' in conf['versions']:
        obj.min_version = conf['versions']['min']
        obj.min_strict = False
    elif 'min_strict' in conf['versions']:
        obj.min_version = conf['versions']['min_strict']
        obj.min_strict = True

    if 'max' in conf['versions']:
        obj.max_version = conf['versions']['max']
        obj.max_strict = False
    elif 'max_strict' in conf['versions']:
        obj.max_version = conf['versions']['max_strict']
        obj.max_strict = True


def check_upgrade_edition(proto, conf):
    if 'from_edition' not in conf:
        return
    if isinstance(conf['from_edition'], str) and conf['from_edition'] == 'any':
        return
    if not isinstance(conf['from_edition'], list):
        msg = 'from_edition upgrade filed of {} should be array, not string'
        err('INVALID_UPGRADE_DEFINITION', msg.format(proto_ref(proto)))


def save_upgrade(proto, conf):
    ref = proto_ref(proto)
    if not in_dict(conf, 'upgrade'):
        return
    if not isinstance(conf['upgrade'], list):
        err('INVALID_UPGRADE_DEFINITION', f'Upgrade definition of {ref} should be an array')
    for item in conf['upgrade']:
        allow = ('versions', 'from_edition', 'states', 'name', 'description')
        check_extra_keys(item, allow, 'upgrade of {}'.format(ref))
        check_upgrade(proto, item)
        upg = StageUpgrade(name=item['name'])
        set_version(upg, item)
        dict_to_obj(item, 'description', upg)
        if 'states' in item:
            check_upgrade_states(proto, item)
            dict_to_obj(item['states'], 'available', upg)
            if 'available' in item['states']:
                upg.state_available = item['states']['available']
            if 'on_success' in item['states']:
                upg.state_on_success = item['states']['on_success']
        check_upgrade_edition(proto, item)
        if in_dict(item, 'from_edition'):
            upg.from_edition = item['from_edition']
        upg.save()


def save_export(proto, conf):
    ref = proto_ref(proto)
    if not in_dict(conf, 'export'):
        return
    if proto.type not in ('cluster', 'service'):
        msg = 'Only cluster or service can have export section ({})'
        err('INVALID_OBJECT_DEFINITION', msg.format(ref))
    if isinstance(conf['export'], str):
        export = [conf['export']]
    elif isinstance(conf['export'], list):
        export = conf['export']
    else:
        err('INVALID_OBJECT_DEFINITION', f'{ref} export should be string or array type')

    msg = '{} does not has "{}" config group'
    for key in export:
        try:
            if not StagePrototypeConfig.objects.filter(prototype=proto, name=key):
                err('INVALID_OBJECT_DEFINITION', msg.format(ref, key))
        except StagePrototypeConfig.DoesNotExist:
            err('INVALID_OBJECT_DEFINITION', msg.format(ref, key))
        se = StagePrototypeExport(prototype=proto, name=key)
        se.save()


def get_config_groups(proto, action=None):
    groups = {}
    for c in StagePrototypeConfig.objects.filter(prototype=proto, action=action):
        if c.subname != '':
            groups[c.name] = c.name
    return groups


def check_default_import(proto, conf):
    ref = proto_ref(proto)
    if 'default' not in conf:
        return
    if not isinstance(conf['default'], list):
        err('INVALID_OBJECT_DEFINITION', f'Import deafult section should be an array ({ref})')
    groups = get_config_groups(proto)
    for key in conf['default']:
        if key not in groups:
            msg = 'No import deafult group "{}" in config ({})'
            err('INVALID_OBJECT_DEFINITION', msg.format(key, ref))


def save_import(proto, conf):
    ref = proto_ref(proto)
    if not in_dict(conf, 'import'):
        return
    if proto.type not in ('cluster', 'service'):
        err('INVALID_OBJECT_DEFINITION', 'Only cluster or service can has an import section')
    if not isinstance(conf['import'], dict):
        err('INVALID_OBJECT_DEFINITION', '{} import should be object type'.format(ref))
    allowed_keys = ('versions', 'default', 'required', 'multibind')
    for key in conf['import']:
        check_extra_keys(conf['import'][key], allowed_keys, ref + ' import')
        check_versions(proto, conf['import'][key], f'import "{key}"')
        if 'default' in conf['import'][key] and 'required' in conf['import'][key]:
            msg = 'Import can\'t have default and be required in the same time ({})'
            err('INVALID_OBJECT_DEFINITION', msg.format(ref))
        check_default_import(proto, conf['import'][key])
        si = StagePrototypeImport(prototype=proto, name=key)
        set_version(si, conf['import'][key])
        dict_to_obj(conf['import'][key], 'required', si)
        dict_to_obj(conf['import'][key], 'multibind', si)
        dict_to_obj(conf['import'][key], 'default', si)
        si.save()


def check_action_hc(proto, conf, name):
    if 'hc_acl' not in conf:
        return
    ref = proto_ref(proto)
    if not isinstance(conf['hc_acl'], list):
        msg = 'hc_acl of action "{}" in {} should be array'
        err('INVALID_ACTION_DEFINITION', msg.format(name, ref))
    allow = ('service', 'component', 'action')
    for idx, item in enumerate(conf['hc_acl']):
        if not isinstance(item, dict):
            msg = 'hc_acl entry of action "{}" in {} should be a map'
            err('INVALID_ACTION_DEFINITION', msg.format(name, ref))
        check_extra_keys(item, allow, f'hc_acl of action "{name}" in {ref}')
        if 'service' not in item:
            if proto.type == 'service':
                item['service'] = proto.name
                conf['hc_acl'][idx]['service'] = proto.name
        for key in allow:
            if key not in item:
                msg = 'hc_acl of action "{}" in {} doesn\'t has required key "{}"'
                err('INVALID_ACTION_DEFINITION', msg.format(name, ref, key))
        if item['action'] not in ('add', 'remove'):
            msg = 'hc_acl of action "{}" in {} action value "{}" is not "add" or "remove"'
            err('INVALID_ACTION_DEFINITION', msg.format(name, ref, item['action']))


def check_sub_action(proto, sub_config, action):
    label = 'sub action of action'
    ref = '{} "{}" in {}'.format(label, action.name, proto_ref(proto))
    check_key(proto.type, proto.name, label, action.name, 'name', sub_config)
    check_key(proto.type, proto.name, label, action.name, 'script', sub_config)
    check_key(proto.type, proto.name, label, action.name, 'script_type', sub_config)
    allow = ('name', 'display_name', 'script', 'script_type', 'on_fail', 'params')
    check_extra_keys(sub_config, allow, ref)


def save_sub_actions(proto, conf, action):
    ref = proto_ref(proto)
    if action.type != 'task':
        return
    if not isinstance(conf['scripts'], list):
        msg = 'scripts entry of action "{}" in {} should be a list'
        err('INVALID_ACTION_DEFINITION', msg.format(action.name, ref))
    for sub in conf['scripts']:
        check_sub_action(proto, sub, action)
        sub_action = StageSubAction(
            action=action,
            script=sub['script'],
            script_type=sub['script_type'],
            name=sub['name']
        )
        sub_action.display_name = sub['name']
        if 'display_name' in sub:
            sub_action.display_name = sub['display_name']
        dict_to_obj(sub, 'params', sub_action)
        if 'on_fail' in sub:
            sub_action.state_on_fail = sub['on_fail']
        sub_action.save()


def save_actions(proto, conf, bundle_hash):
    if not in_dict(conf, 'actions'):
        return
    for action_name in sorted(conf['actions']):
        ac = conf['actions'][action_name]
        check_action(proto, action_name, ac)
        action = StageAction(prototype=proto, name=action_name)
        action.type = ac['type']
        if ac['type'] == 'job':
            action.script = ac['script']
            action.script_type = ac['script_type']
        dict_to_obj(ac, 'button', action)
        dict_to_obj(ac, 'display_name', action)
        dict_to_obj(ac, 'description', action)
        dict_to_obj(ac, 'allow_to_terminate', action)
        dict_to_obj(ac, 'partial_execution', action)
        dict_to_obj(ac, 'host_action', action)
        dict_to_obj(ac, 'ui_options', action)
        dict_to_obj(ac, 'params', action)
        dict_to_obj(ac, 'log_files', action)
        fix_display_name(ac, action)

        check_action_hc(proto, ac, action_name)
        dict_to_obj(ac, 'hc_acl', action, 'hostcomponentmap')

        if check_action_states(proto, action_name, ac):
            if 'on_success' in ac['states'] and ac['states']['on_success']:
                action.state_on_success = ac['states']['on_success']
            if 'on_fail' in ac['states'] and ac['states']['on_fail']:
                action.state_on_fail = ac['states']['on_fail']
            action.state_available = ac['states']['available']
        action.save()
        save_sub_actions(proto, ac, action)
        save_prototype_config(proto, ac, bundle_hash, action)


def check_action_states(proto, action, ac):
    if 'states' not in ac:
        return False
    ref = 'action "{}" of {}'.format(action, proto_ref(proto))
    check_extra_keys(ac['states'], ('available', 'on_success', 'on_fail'), ref)
    check_key(proto.type, proto, 'states of action', action, 'available', ac['states'])

    if 'on_success' in ac['states']:
        if not isinstance(ac['states']['on_success'], str):
            msg = 'states:on_success of {} should be string'
            err('INVALID_ACTION_DEFINITION', msg.format(ref))

    if 'on_fail' in ac['states']:
        if not isinstance(ac['states']['on_fail'], str):
            msg = 'states:on_fail of {} should be string'
            err('INVALID_ACTION_DEFINITION', msg.format(ref))

    if isinstance(ac['states']['available'], str) and ac['states']['available'] == 'any':
        return True
    if not isinstance(ac['states']['available'], list):
        msg = 'states:available of {} should be array, not string'
        err('INVALID_ACTION_DEFINITION', msg.format(ref))
    return True


def check_upgrade_states(proto, ac):
    if 'states' not in ac:
        return False
    ref = 'upgrade states of {}'.format(proto_ref(proto))
    check_extra_keys(ac['states'], ('available', 'on_success'), ref)

    if 'on_success' in ac['states']:
        if not isinstance(ac['states']['on_success'], str):
            msg = 'states:on_success of {} should be string'
            err('INVALID_ACTION_DEFINITION', msg.format(ref))

    if 'available' not in ac['states']:
        return True
    if isinstance(ac['states']['available'], str) and ac['states']['available'] == 'any':
        return True
    if not isinstance(ac['states']['available'], list):
        msg = 'states:available of upgrade in {} "{}" should be array, not string'
        err('INVALID_UPGRADE_DEFINITION', msg.format(proto.type, proto.name))
    return True


def check_action(proto, action, act_config):
    ref = 'action "{}" in {} "{}" {}'.format(action, proto.type, proto.name, proto.version)
    err_msg = 'Action name "{}" of {} "{}" {}'.format(action, proto.type, proto.name, proto.version)
    validate_name(action, err_msg)

    check_key(proto.type, proto.name, 'action', action, 'type', act_config)
    action_type = act_config['type']
    if action_type == 'job':
        check_key(proto.type, proto.name, 'action', action, 'script', act_config)
        check_key(proto.type, proto.name, 'action', action, 'script_type', act_config)
    elif action_type == 'task':
        check_key(proto.type, proto.name, 'action', action, 'scripts', act_config)
    else:
        err('WRONG_ACTION_TYPE', '{} has unknown type "{}"'.format(ref, action_type))

    if 'button' in act_config:
        if not isinstance(act_config['button'], str):
            err('INVALID_ACTION_DEFINITION', 'button of {} should be string'.format(ref))

    if (action_type, action_type) not in ACTION_TYPE:
        err('WRONG_ACTION_TYPE', '{} has unknown type "{}"'.format(ref, action_type))
    if 'script_type' in act_config:
        script_type = act_config['script_type']
        if (script_type, script_type) not in SCRIPT_TYPE:
            err('WRONG_ACTION_TYPE', '{} has unknown script_type "{}"'.format(ref, script_type))
    allow = (
        'type', 'script', 'script_type', 'scripts', 'states', 'params', 'config', 'ui_options',
        'log_files', 'hc_acl', 'button', 'display_name', 'allow_to_terminate', 'host_action'
    )
    check_extra_keys(act_config, allow, ref)


def is_group(conf):
    if conf['type'] == 'group':
        return True
    return False


def get_yspec(proto, ref, bundle_hash, conf, name, subname):
    if 'yspec' not in conf:
        msg = 'Config key "{}/{}" of {} has no mandatory yspec key'
        err('CONFIG_TYPE_ERROR', msg.format(name, subname, ref))
    if not isinstance(conf['yspec'], str):
        msg = 'Config key "{}/{}" of {} yspec field should be string'
        err('CONFIG_TYPE_ERROR', msg.format(name, subname, ref))
    msg = 'yspec file of config key "{}/{}":'.format(name, subname)
    yspec_body = read_bundle_file(proto, conf['yspec'], bundle_hash, msg)
    try:
        schema = yaml.safe_load(yspec_body)
    except (yaml.parser.ParserError, yaml.scanner.ScannerError) as e:
        msg = 'yspec file of config key "{}/{}" yaml decode error: {}'
        err('CONFIG_TYPE_ERROR', msg.format(name, subname, e))
    ok, error = yspec.checker.check_rule(schema)
    if not ok:
        msg = 'yspec file of config key "{}/{}" error: {}'
        err('CONFIG_TYPE_ERROR', msg.format(name, subname, error))
    return schema


def save_prototype_config(proto, proto_conf, bundle_hash, action=None):   # pylint: disable=too-many-locals,too-many-statements,too-many-branches
    if not in_dict(proto_conf, 'config'):
        return
    conf_dict = proto_conf['config']
    ref = proto_ref(proto)

    def check_type(param_type, name, subname):
        if (param_type, param_type) in CONFIG_FIELD_TYPE:
            return 1
        else:
            msg = 'Unknown config type: "{}" for config key "{}/{}" of {}'
            return err('CONFIG_TYPE_ERROR', msg.format(param_type, name, subname, ref))

    def check_options(conf, name, subname):
        if not in_dict(conf, 'option'):
            msg = 'Config key "{}/{}" of {} has no mandatory option key'
            err('CONFIG_TYPE_ERROR', msg.format(name, subname, ref))
        if not isinstance(conf['option'], dict):
            msg = 'Config key "{}/{}" of {} option field should be map'
            err('CONFIG_TYPE_ERROR', msg.format(name, subname, ref))
        for (label, value) in conf['option'].items():
            if value is None:
                msg = 'Option "{}" value should not be empty (config key "{}/{}" of {})'
                err('CONFIG_TYPE_ERROR', msg.format(label, name, subname, ref))
            if isinstance(value, list):
                msg = 'Option "{}" value "{}" should be flat (config key "{}/{}" of {})'
                err('CONFIG_TYPE_ERROR', msg.format(label, value, name, subname, ref))
            if isinstance(value, dict):
                msg = 'Option "{}" value "{}" should be flat (config key "{}/{}" of {})'
                err('CONFIG_TYPE_ERROR', msg.format(label, value, name, subname, ref))
        return True

    def check_variant_args(conf, name, subname):
        if 'args' not in conf:
            return None
        if not isinstance(conf['args'], dict):
            msg = 'Config key "{}/{}" of {} "source:args" field should be a map'
            err('CONFIG_TYPE_ERROR', msg.format(name, subname, ref))
        return conf['args']

    def check_variant(conf, name, subname):   # pylint: disable=too-many-branches
        if not in_dict(conf, 'source'):
            msg = 'Config key "{}/{}" of {} has no mandatory "source" key'
            err('CONFIG_TYPE_ERROR', msg.format(name, subname, ref))
        if not isinstance(conf['source'], dict):
            msg = 'Config key "{}/{}" of {} "source" field should be a map'
            err('CONFIG_TYPE_ERROR', msg.format(name, subname, ref))
        if not in_dict(conf['source'], 'type'):
            msg = 'Config key "{}/{}" of {} has no mandatory source:type statment'
            err('CONFIG_TYPE_ERROR', msg.format(name, subname, ref))
        allowed_keys = ('type', 'name', 'value', 'strict', 'args')
        check_extra_keys(conf['source'], allowed_keys, f'{ref} config key "{name}/{subname}"')
        vtype = conf['source']['type']
        if vtype not in ('inline', 'config', 'builtin'):
            msg = 'Config key "{}/{}" of {} has unknown source type "{}"'
            err('CONFIG_TYPE_ERROR', msg.format(name, subname, ref, vtype))
        source = {'type': vtype, 'args': None}
        if 'strict' in conf['source']:
            if not isinstance(conf['source']['strict'], bool):
                msg = 'Config key "{}/{}" of {} "source:strict" field should be boolean'
                err('CONFIG_TYPE_ERROR', msg.format(name, subname, ref))
            source['strict'] = conf['source']['strict']
        else:
            source['strict'] = True
        if vtype == 'inline':
            if not in_dict(conf['source'], 'value'):
                msg = 'Config key "{}/{}" of {} has no mandatory source:value statment'
                err('CONFIG_TYPE_ERROR', msg.format(name, subname, ref))
            source['value'] = conf['source']['value']
            if not isinstance(source['value'], list):
                msg = 'Config key "{}/{}" of {} source value should be an array'
                err('CONFIG_TYPE_ERROR', msg.format(name, subname, ref))
        elif vtype in ('config', 'builtin'):
            if not in_dict(conf['source'], 'name'):
                msg = 'Config key "{}/{}" of {} has no mandatory source:name statment'
                err('CONFIG_TYPE_ERROR', msg.format(name, subname, ref))
            source['name'] = conf['source']['name']
        if vtype == 'builtin':
            if conf['source']['name'] not in VARIANT_FUNCTIONS:
                msg = 'Config key "{}/{}" of {} has unknown builtin function "{}"'
                err(
                    'CONFIG_TYPE_ERROR',
                    msg.format(name, subname, ref, conf['source']['name']),
                    list(VARIANT_FUNCTIONS.keys())
                )
            source['args'] = check_variant_args(conf['source'], name, subname)
        return source

    def check_limit(conf_type, value, name, subname, label):
        if conf_type == 'integer':
            if not isinstance(value, int):
                msg = '{} ("{}") should be integer (config key "{}/{}" of {})'
                err('CONFIG_TYPE_ERROR', msg.format(label, value, name, subname, ref))
        if conf_type == 'float':
            if not isinstance(value, (int, float)):
                msg = '{} ("{}") should be float (config key "{}/{}" of {})'
                err('CONFIG_TYPE_ERROR', msg.format(label, value, name, subname, ref))

    def check_wr(label, conf, name, subname):
        if label not in conf:
            return False
        if isinstance(conf[label], str) and conf[label] == 'any':
            return True
        if not isinstance(conf[label], list):
            msg = '"{}" should be array, not string (config key "{}/{}" of {})'
            err('INVALID_CONFIG_DEFINITION', msg.format(label, name, subname, ref))
        return True

    def process_limits(conf, name, subname):   # pylint: disable=too-many-branches
        def valudate_bool(value, label, name):
            if not isinstance(value, bool):
                msg = 'config group "{}" {} field ("{}") is not boolean ({})'
                err('CONFIG_TYPE_ERROR', msg.format(name, label, value, ref))

        opt = {}
        if conf['type'] == 'option':
            if check_options(conf, name, subname):
                opt = {'option': conf['option']}
        if conf['type'] == 'variant':
            opt['source'] = check_variant(conf, name, subname)
        elif conf['type'] == 'integer' or conf['type'] == 'float':
            if 'min' in conf:
                check_limit(conf['type'], conf['min'], name, subname, 'min')
                opt['min'] = conf['min']
            if 'max' in conf:
                check_limit(conf['type'], conf['max'], name, subname, 'max')
                opt['max'] = conf['max']
        elif conf['type'] == 'structure':
            opt['yspec'] = get_yspec(proto, ref, bundle_hash, conf, name, subname)
        elif is_group(conf):
            if 'activatable' in conf:
                valudate_bool(conf['activatable'], 'activatable', name)
                opt['activatable'] = conf['activatable']
                if 'active' in conf:
                    valudate_bool(conf['active'], 'active', name)
                    opt['active'] = conf['active']
                else:
                    opt['active'] = False

        if 'read_only' in conf and 'writable' in conf:
            key_ref = '(config key "{}/{}" of {})'.format(name, subname, ref)
            msg = 'can not have "read_only" and "writable" simultaneously {}'
            err('INVALID_CONFIG_DEFINITION', msg.format(key_ref))

        for label in ('read_only', 'writable'):
            if label in conf:
                if check_wr(label, conf, name, subname):
                    opt[label] = conf[label]

        return opt

    def valudate_boolean(value, name, subname):
        if not isinstance(value, bool):
            msg = 'config key "{}/{}" required parameter ("{}") is not boolean ({})'
            return err('CONFIG_TYPE_ERROR', msg.format(name, subname, value, ref))
        return value

    def cook_conf(obj, conf, name, subname):   # pylint: disable=too-many-branches
        if not in_dict(conf, 'type'):
            msg = 'No type in config key "{}/{}" of {}'
            err('INVALID_CONFIG_DEFINITION', msg.format(name, subname, ref))
        check_type(conf['type'], name, subname)
        if subname:
            if is_group(conf):
                msg = 'Only group can have type "group" (config key "{}/{}" of {})'
                err('INVALID_CONFIG_DEFINITION', msg.format(name, subname, ref))
        else:
            if 'subs' in conf and conf['type'] != 'group':
                msg = 'Group "{}" shoud have type "group" of {})'
                err('INVALID_CONFIG_DEFINITION', msg.format(name, ref))
        if is_group(conf):
            allow = (
                'type', 'description', 'display_name', 'required', 'ui_options',
                'name', 'subs', 'activatable', 'active'
            )
        else:
            allow = (
                'type', 'description', 'display_name', 'default', 'required', 'name', 'yspec',
                'option', 'source', 'limits', 'max', 'min', 'read_only', 'writable', 'ui_options'
            )
        check_extra_keys(conf, allow, 'config key "{}/{}" of {}'.format(name, subname, ref))
        sc = StagePrototypeConfig(
            prototype=obj,
            action=action,
            name=name,
            type=conf['type']
        )
        dict_to_obj(conf, 'description', sc)
        dict_to_obj(conf, 'display_name', sc)
        if 'display_name' not in conf:
            if subname:
                sc.display_name = subname
            else:
                sc.display_name = name
        conf['limits'] = process_limits(conf, name, subname)
        dict_to_obj(conf, 'limits', sc)
        if 'ui_options' in conf:
            if not isinstance(conf['ui_options'], dict):
                msg = 'ui_options of config key "{}/{}" of {} should be a map'
                err('INVALID_CONFIG_DEFINITION', msg.format(name, subname, ref))
        dict_to_obj(conf, 'ui_options', sc)
        if 'default' in conf:
            check_config_type(proto, name, subname, conf, conf['default'], bundle_hash)
        if type_is_complex(conf['type']):
            dict_json_to_obj(conf, 'default', sc)
        else:
            dict_to_obj(conf, 'default', sc)
        if 'required' in conf:
            sc.required = valudate_boolean(conf['required'], name, subname)
        return sc

    if isinstance(conf_dict, dict):
        for (name, conf) in conf_dict.items():
            if not isinstance(conf, dict):
                msg = 'Config definition of {}, key "{}" should be a map'
                err('INVALID_CONFIG_DEFINITION', msg.format(ref, name))
            if 'type' in conf:
                validate_name(name, 'Config key "{}" of {}'.format(name, ref))
                sc = cook_conf(proto, conf, name, '')
                sc.save()
            else:
                validate_name(name, 'Config group "{}" of {}'.format(name, ref))
                group_conf = {'type': 'group', 'required': False}
                sc = cook_conf(proto, group_conf, name, '')
                sc.save()
                for (subname, subconf) in conf.items():
                    err_msg = 'Config key "{}/{}" of {}'.format(name, subname, ref)
                    validate_name(name, err_msg)
                    validate_name(subname, err_msg)
                    sc = cook_conf(proto, subconf, name, subname)
                    sc.subname = subname
                    sc.save()
    elif isinstance(conf_dict, list):
        for conf in conf_dict:
            if not isinstance(conf, dict):
                msg = 'Config definition of {} items should be a map'
                err('INVALID_CONFIG_DEFINITION', msg.format(ref))
            if 'name' not in conf:
                msg = 'Config definition of {} should have a name required parameter'
                err('INVALID_CONFIG_DEFINITION', msg.format(ref))
            name = conf['name']
            validate_name(name, 'Config key "{}" of {}'.format(name, ref))
            sc = cook_conf(proto, conf, name, '')
            sc.save()
            if is_group(conf):
                if 'subs' not in conf:
                    msg = 'Config definition of {}, group "{}" shoud have "subs" required section)'
                    err('INVALID_CONFIG_DEFINITION', msg.format(ref, name))
                if not isinstance(conf['subs'], list):
                    msg = 'Config definition of {}, group "{}" subs section should be an array'
                    err('INVALID_CONFIG_DEFINITION', msg.format(ref, name))
                for subconf in conf['subs']:
                    if not isinstance(subconf, dict):
                        msg = 'Config definition of {} sub items of item "{}" should be a map'
                        err('INVALID_CONFIG_DEFINITION', msg.format(ref, name))
                    if 'name' not in subconf:
                        msg = 'Config definition of {}, group "{}" subs items should have a name'
                        err('INVALID_CONFIG_DEFINITION', msg.format(ref, name))
                    subname = subconf['name']
                    err_msg = 'Config key "{}/{}" of {}'.format(name, subname, ref)
                    validate_name(name, err_msg)
                    validate_name(subname, err_msg)
                    sc = cook_conf(proto, subconf, name, subname)
                    sc.subname = subname
                    sc.save()
    else:
        err('INVALID_CONFIG_DEFINITION', f'Config definition of {ref} should be a map or an array')


def check_key(context, context_name, param, param_name, key, conf):
    msg = '{} "{}" in {} "{}" has no mandatory "{}" key'.format(
        param, param_name, context, context_name, key
    )
    if not conf:
        err('DEFINITION_KEY_ERROR', msg)
    if key not in conf:
        err('DEFINITION_KEY_ERROR', msg)
    if not conf[key]:
        err('DEFINITION_KEY_ERROR', msg)


def validate_name(value, name):
    if not isinstance(value, str):
        err("WRONG_NAME", '{} should be string'.format(name))
    p = re.compile(NAME_REGEX)
    msg1 = '{} is incorrect. Only latin characters, digits,' \
        ' dots (.), dashes (-), and underscores (_) are allowed.'
    if p.fullmatch(value) is None:
        err("WRONG_NAME", msg1.format(name))
    if len(value) > MAX_NAME_LENGTH:
        raise err("LONG_NAME", f'{name} is too long. Max length is {MAX_NAME_LENGTH}')
    return value


def fix_display_name(conf, obj):
    if isinstance(conf, dict) and 'display_name' in conf:
        return
    obj.display_name = obj.name


def in_dict(dictionary, key):
    if not isinstance(dictionary, dict):
        return False
    if key in dictionary:
        if dictionary[key] is None:
            return False
        else:
            return True
    else:
        return False


def dict_to_obj(dictionary, key, obj, obj_key=None):
    if not obj_key:
        obj_key = key
    if not isinstance(dictionary, dict):
        return
    if key in dictionary:
        if dictionary[key] is not None:
            setattr(obj, obj_key, dictionary[key])


def dict_json_to_obj(dictionary, key, obj, obj_key=''):
    if obj_key == '':
        obj_key = key
    if isinstance(dictionary, dict):
        if key in dictionary:
            setattr(obj, obj_key, json.dumps(dictionary[key]))<|MERGE_RESOLUTION|>--- conflicted
+++ resolved
@@ -26,11 +26,7 @@
 from cm.errors import raise_AdcmEx as err
 import cm.config as config
 import cm.checker
-<<<<<<< HEAD
 from cm.variant import VARIANT_FUNCTIONS
-=======
-from cm.adcm_config import VARIANT_FUNCTIONS
->>>>>>> c0a1e0c8
 from cm.adcm_config import proto_ref, check_config_type, type_is_complex, read_bundle_file
 from cm.models import StagePrototype, StageAction, StagePrototypeConfig
 from cm.models import ACTION_TYPE, SCRIPT_TYPE, CONFIG_FIELD_TYPE, PROTO_TYPE
@@ -148,10 +144,7 @@
                     continue
                 args += f'line {ee.line}: {ee}\n'
         err('INVALID_OBJECT_DEFINITION', f'"{conf_file}" line {e.line} error: {e}', args)
-<<<<<<< HEAD
-=======
         return {}
->>>>>>> c0a1e0c8
 
 
 def read_definition(conf_file, conf_type):
