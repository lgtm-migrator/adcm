--- conflicted
+++ resolved
@@ -18,13 +18,6 @@
 from itertools import chain
 from typing import Iterable, List, Optional
 
-<<<<<<< HEAD
-from enum import Enum
-from itertools import chain
-from typing import Iterable, List
-
-=======
->>>>>>> 5054937d
 from django.contrib.auth.models import User, Group, Permission
 from django.contrib.contenttypes.fields import GenericForeignKey
 from django.contrib.contenttypes.models import ContentType
@@ -34,8 +27,6 @@
 from cm.errors import AdcmEx
 from cm.logger import log
 
-<<<<<<< HEAD
-=======
 
 class PrototypeEnum(Enum):
     ADCM = 'adcm'
@@ -46,7 +37,6 @@
     Host = 'host'
 
 
->>>>>>> 5054937d
 PROTO_TYPE = (
     ('adcm', 'adcm'),
     ('service', 'service'),
@@ -230,38 +220,13 @@
     config = models.OneToOneField(ObjectConfig, on_delete=models.CASCADE, null=True)
     state = models.CharField(max_length=64, default='created')
     _multi_state = models.JSONField(default=dict, db_column='multi_state')
-<<<<<<< HEAD
-    issue = models.JSONField(default=dict)
-    concern = models.ManyToManyField('ConcernItem', blank=True, related_name='%(class)s_entities')
-=======
     concerns = models.ManyToManyField('ConcernItem', blank=True, related_name='%(class)s_entities')
->>>>>>> 5054937d
 
     class Meta:
         abstract = True
 
     @property
     def is_locked(self) -> bool:
-<<<<<<< HEAD
-        return self.concern.exists()
-
-    def add_to_concern(self, item: 'ConcernItem') -> None:
-        if not item or getattr(item, 'id', None) is None:
-            return
-
-        if item not in self.concern.all():
-            self.concern.add(item)
-
-    def remove_from_concern(self, item: 'ConcernItem') -> None:
-        if not item or not hasattr(item, 'id'):
-            return
-
-        if item in self.concern.all():
-            self.concern.remove(item)
-
-    @property
-    def display_name(self):
-=======
         """Check if actions could be run over entity"""
         return self.concerns.filter(blocking=True).exists()
 
@@ -294,20 +259,15 @@
     @property
     def display_name(self):
         """Unified `display name` for object's string representation"""
->>>>>>> 5054937d
         own_name = getattr(self, 'name', None)
         fqdn = getattr(self, 'fqdn', None)
         return own_name or fqdn or self.prototype.display_name or self.prototype.name
 
     def __str__(self):
-<<<<<<< HEAD
-        return '{} #{} "{}"'.format(self.prototype.type, self.id, self.display_name)
-=======
         own_name = getattr(self, 'name', None)
         fqdn = getattr(self, 'fqdn', None)
         name = own_name or fqdn or self.prototype.name
         return '{} #{} "{}"'.format(self.prototype.type, self.id, name)
->>>>>>> 5054937d
 
     def set_state(self, state: str, event=None) -> None:
         self.state = state or self.state
@@ -332,17 +292,11 @@
 
     @property
     def multi_state(self) -> List[str]:
-<<<<<<< HEAD
-        return sorted(self._multi_state.keys())
-
-    def set_multi_state(self, multi_state: str, event=None) -> None:
-=======
         """Easy to operate self._multi_state representation"""
         return sorted(self._multi_state.keys())
 
     def set_multi_state(self, multi_state: str, event=None) -> None:
         """Append new unique multi_state to entity._multi_state"""
->>>>>>> 5054937d
         if multi_state in self._multi_state:
             return
 
@@ -353,10 +307,7 @@
         log.info('add "%s" to "%s" multi_state', multi_state, self)
 
     def unset_multi_state(self, multi_state: str, event=None) -> None:
-<<<<<<< HEAD
-=======
         """Remove specified multi_state from entity._multi_state"""
->>>>>>> 5054937d
         if multi_state not in self._multi_state:
             return
 
@@ -367,10 +318,7 @@
         log.info('remove "%s" from "%s" multi_state', multi_state, self)
 
     def has_multi_state_intersection(self, multi_states: List[str]) -> bool:
-<<<<<<< HEAD
-=======
         """Check if entity._multi_state has an intersection with list of multi_states"""
->>>>>>> 5054937d
         return bool(set(self._multi_state).intersection(multi_states))
 
 
@@ -778,19 +726,12 @@
             action=self.action,
             target=self.task_object,
         )
-<<<<<<< HEAD
-        self.lock = ConcernItem.objects.create(name=None, reason=reason)
-        self.save()
-        for obj in objects:
-            obj.add_to_concern(self.lock)
-=======
         self.lock = ConcernItem.objects.create(
             type=ConcernType.Lock.value, name=None, reason=reason, blocking=True
         )
         self.save()
         for obj in objects:
             obj.add_to_concerns(self.lock)
->>>>>>> 5054937d
 
     def unlock_affected(self) -> None:
         if not self.lock:
@@ -1019,17 +960,10 @@
 
     class KnownNames(Enum):
         LockedByAction = 'locked by action on target'  # kwargs=(action, target)
-<<<<<<< HEAD
-        # ConfigIssue = 'object config issue'
-        # RequiredServiceIssue = 'required service issue'
-        # RequiredImportIssue = 'required import issue'
-        # HostComponentIssue = 'host component issue'
-=======
         ConfigIssue = 'object config issue'  # kwargs=(source, )
         RequiredServiceIssue = 'required service issue'  # kwargs=(source, )
         RequiredImportIssue = 'required import issue'  # kwargs=(source, )
         HostComponentIssue = 'host component issue'  # kwargs=(source, )
->>>>>>> 5054937d
 
     class PlaceHolderType(Enum):
         Action = 'action'
@@ -1038,11 +972,7 @@
         Cluster = 'cluster'
         Service = 'service'
         Component = 'component'
-<<<<<<< HEAD
-        Provider = 'privider'
-=======
         Provider = 'provider'
->>>>>>> 5054937d
         Host = 'host'
 
     @classmethod
@@ -1109,8 +1039,6 @@
         }
 
 
-<<<<<<< HEAD
-=======
 class IssueType(Enum):
     Config = 'config'
     RequiredService = 'required_service'
@@ -1128,7 +1056,6 @@
     Flag = 'flag', 'flag'
 
 
->>>>>>> 5054937d
 class ConcernItem(ADCMModel):
     """
     Representation for object's lock/issue/flag
@@ -1136,19 +1063,6 @@
     One-to-one from TaskLog
     ...
 
-<<<<<<< HEAD
-    `name` is used for (un)setting flags from ansible playbooks
-    `related_objects` are back-refs from affected ADCMEntities.concern
-    `reason` is used to display/notify on front-end, text template and data for URL generation
-        should be generated from pre-created templates model `MessageTemplate`
-    """
-
-    name = models.CharField(max_length=160, null=True)
-    reason = models.JSONField(default=dict)
-
-    @property
-    def related_objects(self) -> Iterable[ADCMEntity]:
-=======
     `type` is literally type of concern
     `name` is used for (un)setting flags from ansible playbooks
     `reason` is used to display/notify on front-end, text template and data for URL generation
@@ -1165,7 +1079,6 @@
     @property
     def related_objects(self) -> Iterable[ADCMEntity]:
         """List of objects that has that item in concerns"""
->>>>>>> 5054937d
         return chain(
             self.adcm_entities.all(),
             self.cluster_entities.all(),
