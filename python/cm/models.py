--- conflicted
+++ resolved
@@ -112,6 +112,7 @@
     shared = models.BooleanField(default=False)
     constraint = JSONField(default=[0, '+'])
     requires = JSONField(default=[])
+    bound_to = JSONField(default={})
     adcm_min_version = models.CharField(max_length=80, default=None, null=True)
     monitoring = models.CharField(max_length=16, choices=MONITORING_TYPE, default='active')
     description = models.TextField(blank=True)
@@ -239,18 +240,6 @@
     def version(self):
         return self.prototype.version
 
-<<<<<<< HEAD
-class Component(models.Model):
-    prototype = models.ForeignKey(Prototype, on_delete=models.CASCADE)
-    name = models.CharField(max_length=160)
-    display_name = models.CharField(max_length=160, blank=True)
-    description = models.TextField(blank=True)
-    params = JSONField(default={})
-    constraint = JSONField(default=[0, '+'])
-    requires = JSONField(default=[])
-    binded_to = JSONField(default={})
-    monitoring = models.CharField(max_length=16, choices=MONITORING_TYPE, default='active')
-=======
     @property
     def name(self):
         return self.prototype.name
@@ -266,7 +255,6 @@
     @property
     def monitoring(self):
         return self.prototype.monitoring
->>>>>>> 7a110031
 
     class Meta:
         unique_together = (('cluster', 'prototype'),)
@@ -300,6 +288,10 @@
     @property
     def requires(self):
         return self.prototype.requires
+
+    @property
+    def bound_to(self):
+        return self.prototype.bound_to
 
     @property
     def monitoring(self):
@@ -559,6 +551,7 @@
     shared = models.BooleanField(default=False)
     constraint = JSONField(default=[0, '+'])
     requires = JSONField(default=[])
+    bound_to = JSONField(default={})
     adcm_min_version = models.CharField(max_length=80, default=None, null=True)
     description = models.TextField(blank=True)
     monitoring = models.CharField(max_length=16, choices=MONITORING_TYPE, default='active')
@@ -582,24 +575,6 @@
     state_on_success = models.CharField(max_length=64, blank=True)
 
 
-<<<<<<< HEAD
-class StageComponent(models.Model):
-    prototype = models.ForeignKey(StagePrototype, on_delete=models.CASCADE)
-    name = models.CharField(max_length=160)
-    display_name = models.CharField(max_length=160, blank=True)
-    description = models.TextField(blank=True)
-    params = JSONField(default={})
-    constraint = JSONField(default=[0, '+'])
-    requires = JSONField(default=[])
-    binded_to = JSONField(default={})
-    monitoring = models.CharField(max_length=16, choices=MONITORING_TYPE, default='active')
-
-    class Meta:
-        unique_together = (('prototype', 'name'),)
-
-
-=======
->>>>>>> 7a110031
 class StageAction(models.Model):
     prototype = models.ForeignKey(StagePrototype, on_delete=models.CASCADE)
     name = models.CharField(max_length=160)
