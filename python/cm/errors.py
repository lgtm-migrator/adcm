# Licensed under the Apache License, Version 2.0 (the "License");
# you may not use this file except in compliance with the License.
# You may obtain a copy of the License at
#
#      http://www.apache.org/licenses/LICENSE-2.0
#
# Unless required by applicable law or agreed to in writing, software
# distributed under the License is distributed on an "AS IS" BASIS,
# WITHOUT WARRANTIES OR CONDITIONS OF ANY KIND, either express or implied.
# See the License for the specific language governing permissions and
# limitations under the License.

import rest_framework.status as rfs
from rest_framework.exceptions import APIException

from cm.logger import log

WARN = 'warning'
ERR = 'error'
CRIT = 'critical'

ERRORS = {
    'AUTH_ERROR': ("authenticate error", rfs.HTTP_409_CONFLICT, ERR),
    'STACK_LOAD_ERROR': ("stack loading error", rfs.HTTP_409_CONFLICT, ERR),
    'NO_MODEL_ERROR_CODE': (
        "django model doesn't has __error_code__ attribute",
        rfs.HTTP_404_NOT_FOUND,
        ERR,
    ),
    'ADCM_NOT_FOUND': ("adcm object doesn't exist", rfs.HTTP_404_NOT_FOUND, ERR),
    'BUNDLE_NOT_FOUND': ("bundle doesn't exist", rfs.HTTP_404_NOT_FOUND, ERR),
    'CLUSTER_NOT_FOUND': ("cluster doesn't exist", rfs.HTTP_404_NOT_FOUND, ERR),
    'SERVICE_NOT_FOUND': ("service doesn't exist", rfs.HTTP_404_NOT_FOUND, ERR),
    'BIND_NOT_FOUND': ("bind doesn't exist", rfs.HTTP_404_NOT_FOUND, ERR),
    'PROVIDER_NOT_FOUND': ("provider doesn't exist", rfs.HTTP_404_NOT_FOUND, ERR),
    'HOST_NOT_FOUND': ("host doesn't exist", rfs.HTTP_404_NOT_FOUND, ERR),
    'HOST_TYPE_NOT_FOUND': ("host type doesn't exist", rfs.HTTP_404_NOT_FOUND, ERR),
    'PROTOTYPE_NOT_FOUND': ("prototype doesn't exist", rfs.HTTP_404_NOT_FOUND, ERR),
    'HOSTSERVICE_NOT_FOUND': ("map host <-> component doesn't exist", rfs.HTTP_404_NOT_FOUND, ERR),
    'COMPONENT_NOT_FOUND': ("component doesn't exist", rfs.HTTP_404_NOT_FOUND, ERR),
    'ACTION_NOT_FOUND': ("action for service doesn't exist", rfs.HTTP_404_NOT_FOUND, ERR),
    'CLUSTER_SERVICE_NOT_FOUND': (
        "service is not installed in specified cluster",
        rfs.HTTP_404_NOT_FOUND,
        ERR,
    ),
    'TASK_NOT_FOUND': ("task doesn't exist", rfs.HTTP_404_NOT_FOUND, ERR),
    'JOB_NOT_FOUND': ("job doesn't exist", rfs.HTTP_404_NOT_FOUND, ERR),
    'LOG_NOT_FOUND': ("log file is not found", rfs.HTTP_404_NOT_FOUND, ERR),
    'UPGRADE_NOT_FOUND': ("upgrade is not found", rfs.HTTP_404_NOT_FOUND, ERR),
    'USER_NOT_FOUND': ("user profile is not found", rfs.HTTP_404_NOT_FOUND, ERR),
    'GROUP_NOT_FOUND': ("group is not found", rfs.HTTP_404_NOT_FOUND, ERR),
    'ROLE_NOT_FOUND': ("role is not found", rfs.HTTP_404_NOT_FOUND, ERR),
    'PERMISSION_NOT_FOUND': ("permission is not found", rfs.HTTP_404_NOT_FOUND, ERR),
    'MODULE_NOT_FOUND': ("module doesn't exist", rfs.HTTP_404_NOT_FOUND, ERR),
    'FUNCTION_NOT_FOUND': ("function doesn't exist", rfs.HTTP_404_NOT_FOUND, ERR),
    'CONCERNITEM_NOT_FOUND': ("concern item doesn't exist", rfs.HTTP_404_NOT_FOUND, ERR),
    'TASK_GENERATOR_ERROR': ("task generator error", rfs.HTTP_409_CONFLICT, ERR),
    'OBJ_TYPE_ERROR': ("wrong object type", rfs.HTTP_409_CONFLICT, ERR),
    'SERVICE_CONFLICT': ("service already exists in specified cluster", rfs.HTTP_409_CONFLICT, ERR),
    'CLUSTER_CONFLICT': ("duplicate cluster", rfs.HTTP_409_CONFLICT, ERR),
    'PROVIDER_CONFLICT': ("duplicate host provider", rfs.HTTP_409_CONFLICT, ERR),
    'HOST_CONFLICT': ("duplicate host in cluster", rfs.HTTP_409_CONFLICT, ERR),
    'USER_CONFLICT': ("duplicate user profile", rfs.HTTP_409_CONFLICT, ERR),
    'GROUP_CONFLICT': ("duplicate user group", rfs.HTTP_409_CONFLICT, ERR),
    'FOREIGN_HOST': ("host is not belong to the cluster", rfs.HTTP_409_CONFLICT, ERR),
    'COMPONENT_CONFLICT': ("duplicate component on host in cluster", rfs.HTTP_409_CONFLICT, ERR),
    'COMPONENT_CONSTRAINT_ERROR': ("component constraint error", rfs.HTTP_409_CONFLICT, ERR),
    'BUNDLE_CONFIG_ERROR': ("bundle config error", rfs.HTTP_409_CONFLICT, ERR),
    'BUNDLE_CONFLICT': ("bundle conflict error", rfs.HTTP_409_CONFLICT, ERR),
    'ROLE_ERROR': ("role error", rfs.HTTP_409_CONFLICT, ERR),
    'INVALID_OBJECT_DEFINITION': ("invalid object definition", rfs.HTTP_409_CONFLICT, ERR),
    'INVALID_CONFIG_DEFINITION': ("invalid config definition", rfs.HTTP_409_CONFLICT, ERR),
    'INVALID_COMPONENT_DEFINITION': ("invalid component definition", rfs.HTTP_409_CONFLICT, ERR),
    'INVALID_ACTION_DEFINITION': ("invalid action definition", rfs.HTTP_409_CONFLICT, ERR),
    'INVALID_UPGRADE_DEFINITION': ("invalid upgrade definition", rfs.HTTP_409_CONFLICT, ERR),
    'INVALID_VERSION_DEFINITION': ("invalid version definition", rfs.HTTP_409_CONFLICT, ERR),
    'INVALID_OBJECT_UPDATE': ("invalid update of object definition", rfs.HTTP_409_CONFLICT, ERR),
    'INVALID_CONFIG_UPDATE': ("invalid update of config definition", rfs.HTTP_409_CONFLICT, ERR),
    'BUNDLE_ERROR': ("bundle error", rfs.HTTP_409_CONFLICT, ERR),
    'BUNDLE_VERSION_ERROR': ("bundle version error", rfs.HTTP_409_CONFLICT, ERR),
    'BUNDLE_UPLOAD_ERROR': ("bundle upload error", rfs.HTTP_409_CONFLICT, ERR),
    'LICENSE_ERROR': ("license error", rfs.HTTP_409_CONFLICT, ERR),
    'BIND_ERROR': ("bind error", rfs.HTTP_409_CONFLICT, ERR),
    'CONFIG_NOT_FOUND': ("config param doesn't exist", rfs.HTTP_404_NOT_FOUND, ERR),
    'SERVICE_CONFIG_ERROR': ("service config parsing error", rfs.HTTP_409_CONFLICT, ERR),
    'CONFIG_TYPE_ERROR': ("config type error", rfs.HTTP_409_CONFLICT, ERR),
    'DEFINITION_KEY_ERROR': ("config key error", rfs.HTTP_409_CONFLICT, ERR),
    'DEFINITION_TYPE_ERROR': ("config type error", rfs.HTTP_409_CONFLICT, ERR),
    'UPGRADE_ERROR': ("upgrade error", rfs.HTTP_409_CONFLICT, ERR),
    'ACTION_ERROR': ("action error", rfs.HTTP_409_CONFLICT, ERR),
    'TASK_ERROR': ("task error", rfs.HTTP_409_CONFLICT, ERR),
    'TASK_IS_FAILED': ("task is failed", rfs.HTTP_409_CONFLICT, ERR),
    'TASK_IS_ABORTED': ("task is aborted", rfs.HTTP_409_CONFLICT, ERR),
    'TASK_IS_SUCCESS': ("task is success", rfs.HTTP_409_CONFLICT, ERR),
    'NOT_ALLOWED_TERMINATION': ("not allowed termination the task", rfs.HTTP_409_CONFLICT, ERR),
    'WRONG_SELECTOR': ("selector error", rfs.HTTP_409_CONFLICT, ERR),
    'WRONG_JOB_TYPE': ("unknown job type", rfs.HTTP_409_CONFLICT, ERR),
    'WRONG_ACTION_CONTEXT': ("unknown action context", rfs.HTTP_409_CONFLICT, ERR),
    'WRONG_ACTION_TYPE': ("config action type error", rfs.HTTP_409_CONFLICT, ERR),
    'WRONG_ACTION_HC': ("action hostcomponentmap error", rfs.HTTP_409_CONFLICT, ERR),
    'WRONG_CLUSTER_ID_TYPE': ("cluster id must be integer", rfs.HTTP_400_BAD_REQUEST, ERR),
    'WRONG_NAME': ("wrong name", rfs.HTTP_400_BAD_REQUEST, ERR),
    'LONG_NAME': ("name is too long", rfs.HTTP_400_BAD_REQUEST, ERR),
    'INVALID_INPUT': ("invalid input", rfs.HTTP_400_BAD_REQUEST, ERR),
    'JSON_ERROR': ("json decoding error", rfs.HTTP_400_BAD_REQUEST, ERR),
    'CONFIG_KEY_ERROR': ("error in json config", rfs.HTTP_400_BAD_REQUEST, ERR),
    'CONFIG_VALUE_ERROR': ("error in json config", rfs.HTTP_400_BAD_REQUEST, ERR),
    'ATTRIBUTE_ERROR': ("error in attribute config", rfs.HTTP_400_BAD_REQUEST, ERR),
    'CONFIG_VARIANT_ERROR': ("error in config variant type", rfs.HTTP_400_BAD_REQUEST, ERR),
    'TOO_LONG': ("response is too long", rfs.HTTP_400_BAD_REQUEST, WARN),
    'NOT_IMPLEMENTED': ("not implemented yet", rfs.HTTP_501_NOT_IMPLEMENTED, ERR),
    'NO_JOBS_RUNNING': ("no jobs running", rfs.HTTP_409_CONFLICT, ERR),
    'BAD_QUERY_PARAMS': ("bad query params", rfs.HTTP_400_BAD_REQUEST),
    'DUMP_LOAD_CLUSTER_ERROR': ("Dumping or Loading error", rfs.HTTP_409_CONFLICT),
    'MESSAGE_TEMPLATING_ERROR': ("Message templating error", rfs.HTTP_409_CONFLICT, ERR),
<<<<<<< HEAD
=======
    'ISSUE_INTEGRITY_ERROR': ("Issue object integrity error", rfs.HTTP_409_CONFLICT, ERR),
>>>>>>> 5054937d
}


def get_error(code):
    if code in ERRORS:
        err = ERRORS[code]
        if len(err) == 1:
            return (code, err[0], rfs.HTTP_404_NOT_FOUND, ERR)
        elif len(err) == 2:
            return (code, err[0], err[1], ERR)
        else:
            return (code, err[0], err[1], err[2])
    else:
        msg = 'unknow error: "{}"'.format(code)
        return ('UNKNOWN_ERROR', msg, rfs.HTTP_501_NOT_IMPLEMENTED, CRIT)


class AdcmEx(APIException):
    def __init__(self, code, msg='', http_code='', args=''):
        (err_code, err_msg, err_http_code, level) = get_error(code)
        if msg != '':
            err_msg = msg
        if http_code != '':
            err_http_code = http_code
        self.msg = err_msg
        self.level = level
        self.code = err_code
        self.status_code = err_http_code
        detail = {
            'code': err_code,
            'level': level,
            'desc': err_msg,
        }
        if err_code == 'UNKNOWN_ERROR':
            detail['args'] = code
        elif args:
            detail['args'] = args
        super().__init__(detail, err_http_code)

    def __str__(self):
        return self.msg


def raise_AdcmEx(code, msg='', args=''):
    (_, err_msg, _, _) = get_error(code)
    if msg != '':
        err_msg = msg
    log.error(err_msg)
    raise AdcmEx(code, msg=msg, args=args)<|MERGE_RESOLUTION|>--- conflicted
+++ resolved
@@ -114,10 +114,7 @@
     'BAD_QUERY_PARAMS': ("bad query params", rfs.HTTP_400_BAD_REQUEST),
     'DUMP_LOAD_CLUSTER_ERROR': ("Dumping or Loading error", rfs.HTTP_409_CONFLICT),
     'MESSAGE_TEMPLATING_ERROR': ("Message templating error", rfs.HTTP_409_CONFLICT, ERR),
-<<<<<<< HEAD
-=======
     'ISSUE_INTEGRITY_ERROR': ("Issue object integrity error", rfs.HTTP_409_CONFLICT, ERR),
->>>>>>> 5054937d
 }
 
 
