--- conflicted
+++ resolved
@@ -115,9 +115,16 @@
     'TOO_LONG': ("response is too long", rfs.HTTP_400_BAD_REQUEST, WARN),
     'NOT_IMPLEMENTED': ("not implemented yet", rfs.HTTP_501_NOT_IMPLEMENTED, ERR),
     'NO_JOBS_RUNNING': ("no jobs running", rfs.HTTP_409_CONFLICT, ERR),
-<<<<<<< HEAD
-    'BAD_QUERY_PARAMS': ("bad query params", rfs.HTTP_400_BAD_REQUEST),
-    'DUMP_LOAD_CLUSTER_ERROR': ("Dumping or Loading error", rfs.HTTP_409_CONFLICT),
+    'BAD_QUERY_PARAMS': ("bad query params", rfs.HTTP_400_BAD_REQUEST, ERR),
+    'DUMP_LOAD_CLUSTER_ERROR': (
+        "Dumping or loading error with cluster", rfs.HTTP_409_CONFLICT, ERR
+    ),
+    'DUMP_LOAD_BUNDLE_ERROR': ("Dumping or loading error with bundle", rfs.HTTP_409_CONFLICT, ERR),
+    'DUMP_LOAD_ADCM_VERSION_ERROR': (
+        "Dumping or loading error. Versions of ADCM didn't match",
+        rfs.HTTP_409_CONFLICT,
+        ERR,
+    )
     'MESSAGE_TEMPLATING_ERROR': ("Message templating error", rfs.HTTP_409_CONFLICT, ERR),
     'ISSUE_INTEGRITY_ERROR': ("Issue object integrity error", rfs.HTTP_409_CONFLICT, ERR),
     'GROUP_CONFIG_HOST_ERROR': (
@@ -140,18 +147,6 @@
         rfs.HTTP_400_BAD_REQUEST,
         ERR,
     ),
-=======
-    'BAD_QUERY_PARAMS': ("bad query params", rfs.HTTP_400_BAD_REQUEST, ERR),
-    'DUMP_LOAD_CLUSTER_ERROR': (
-        "Dumping or loading error with cluster", rfs.HTTP_409_CONFLICT, ERR
-    ),
-    'DUMP_LOAD_BUNDLE_ERROR': ("Dumping or loading error with bundle", rfs.HTTP_409_CONFLICT, ERR),
-    'DUMP_LOAD_ADCM_VERSION_ERROR': (
-        "Dumping or loading error. Versions of ADCM didn't match",
-        rfs.HTTP_409_CONFLICT,
-        ERR,
-    )
->>>>>>> 3fb41bab
 }
 
 
