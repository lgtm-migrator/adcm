--- conflicted
+++ resolved
@@ -253,13 +253,8 @@
     _, err_msg, _, _ = get_error(code)
     if msg != "":
         err_msg = msg
-<<<<<<< HEAD
+
     logger.error(err_msg)
-=======
-
-    log.error(err_msg)
-
->>>>>>> 3a45edab
     raise AdcmEx(code, msg=msg, args=args)
 
 
