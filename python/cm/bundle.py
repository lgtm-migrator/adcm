--- conflicted
+++ resolved
@@ -25,13 +25,8 @@
 from adcm.settings import ADCM_VERSION
 from cm import config
 from cm.adcm_config import init_object_config, proto_ref, switch_config
-<<<<<<< HEAD
-from cm.errors import raise_AdcmEx as err
+from cm.errors import raise_adcm_ex as err
 from cm.logger import logger
-=======
-from cm.errors import raise_adcm_ex as err
-from cm.logger import log
->>>>>>> 3a45edab
 from cm.models import (
     ADCM,
     Action,
