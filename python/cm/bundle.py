--- conflicted
+++ resolved
@@ -868,22 +868,16 @@
     adcm = ADCM.objects.filter(prototype__bundle=bundle)
     if adcm:
         msg = 'There is adcm object of bundle #{} "{}" {}'
-<<<<<<< HEAD
         err("BUNDLE_CONFLICT", msg.format(bundle.id, bundle.name, bundle.version))
     if bundle.hash != "adcm":
-        shutil.rmtree(settings.BUNDLE_DIR / bundle.hash)
-=======
-        err('BUNDLE_CONFLICT', msg.format(bundle.id, bundle.name, bundle.version))
-    if bundle.hash != 'adcm':
         try:
-            shutil.rmtree(Path(config.BUNDLE_DIR, bundle.hash))
+            shutil.rmtree(Path(settings.BUNDLE_DIR, bundle.hash))
         except FileNotFoundError:
             logger.info(
                 "Bundle %s %s was removed in file system. Delete bundle in database",
                 bundle.name,
-                bundle.version
+                bundle.version,
             )
->>>>>>> 8646754d
     bundle_id = bundle.id
     bundle.delete()
     for role in Role.objects.filter(class_name="ParentRole"):
