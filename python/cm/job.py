# Licensed under the Apache License, Version 2.0 (the "License");
# you may not use this file except in compliance with the License.
# You may obtain a copy of the License at
#
#      http://www.apache.org/licenses/LICENSE-2.0
#
# Unless required by applicable law or agreed to in writing, software
# distributed under the License is distributed on an "AS IS" BASIS,
# WITHOUT WARRANTIES OR CONDITIONS OF ANY KIND, either express or implied.
# See the License for the specific language governing permissions and
# limitations under the License.

# pylint: disable=too-many-arguments
# pylint: disable=too-many-branches

import json
import os
import re
import signal
import subprocess
import time
import shutil
from datetime import timedelta

from django.db import transaction
from django.utils import timezone
from background_task import background

import cm.config as config
from cm import api, issue, inventory, adcm_config
from cm.adcm_config import obj_ref, process_file_type, process_config
from cm.errors import raise_AdcmEx as err
from cm.inventory import get_obj_config
from cm.logger import log
from cm.status_api import Event
from cm.models import (
    Cluster, Action, SubAction, TaskLog, JobLog, CheckLog, Host, ADCM,
    ClusterObject, HostComponent, ServiceComponent, HostProvider, DummyData,
    LogStorage, ConfigLog
)


def start_task(action_id, selector, conf, hc, hosts):   # pylint: disable=too-many-locals
    try:
        action = Action.objects.get(id=action_id)
    except Action.DoesNotExist:
        err('ACTION_NOT_FOUND')

    obj, cluster, provider = check_task(action, selector, conf)
    act_conf, spec = check_action_config(action, conf)
    host_map, delta = check_hostcomponentmap(cluster, action, hc)
    check_action_hosts(action, cluster, provider, hosts)
    old_hc = get_hc(cluster)

    if action.type not in ['task', 'job']:
        msg = f'unknown type "{action.type}" for action: {action}, {action.context}: {obj.name}'
        err('WRONG_ACTION_TYPE', msg)
    event = Event()
    with transaction.atomic():
        task = lock_create_task(
            action, obj, selector, act_conf, spec, old_hc, delta, host_map, cluster, hosts, event
        )
<<<<<<< HEAD
    run_task(task)

    log_rotation()

=======
    event.send_state()
    run_task(task, event)
    event.send_state()
>>>>>>> d666fad8
    return task


def check_task(action, selector, conf):
    obj, cluster, provider = get_action_context(action, selector)
    check_action_state(action, obj)
    iss = issue.get_issue(obj)
    if not issue.issue_to_bool(iss):
        err('TASK_ERROR', 'action has issues', iss)
    return obj, cluster, provider


def check_action_hosts(action, cluster, provider, hosts):
    if not hosts:
        return
    if not action.partial_execution:
        err('TASK_ERROR', 'Only action with partial_execution permission can receive host list')
    if not isinstance(hosts, list):
        err('TASK_ERROR', 'Hosts should be array')
    for host_id in hosts:
        if not isinstance(host_id, int):
            err('TASK_ERROR', f'host id should be integer ({host_id})')
        try:
            host = Host.objects.get(id=host_id)
        except Host.DoesNotExist:
            err('TASK_ERROR', f'Can not find host with id #{host_id}')
        if cluster and host.cluster != cluster:
            err('TASK_ERROR', f'host #{host_id} does not belong to cluster #{cluster.id}')
        if provider and host.provider != provider:
            err('TASK_ERROR', f'host #{host_id} does not belong to host provider #{provider.id}')


def lock_create_task(action, obj, selector, conf, spec, old_hc, delta, host_map, cluster, hosts,
                     event):
    lock_objects(obj, event)

    if host_map:
        api.save_hc(cluster, host_map)

    if action.type == 'task':
        task = create_task(action, selector, obj, conf, old_hc, delta, hosts, event)
        new_conf = process_config(task, spec, conf)
    else:
        task = create_one_job_task(action.id, selector, obj, conf, old_hc, hosts, event)
        job = create_job(action, None, selector, event, task.id)
        new_conf = process_config(task, spec, conf)
        prepare_job(action, None, selector, job.id, obj, new_conf, delta, hosts)

    if conf:
        process_file_type(task, spec, conf)
        task.config = json.dumps(new_conf)
        task.save()

    return task


def restart_task(task):
    event = Event()
    if task.status in (config.Job.CREATED, config.Job.RUNNING):
        err('TASK_ERROR', f'task #{task.id} is running')
    elif task.status == config.Job.SUCCESS:
        run_task(task, event)
        event.send_state()
    elif task.status in (config.Job.FAILED, config.Job.ABORTED):
        run_task(task, event, 'restart')
        event.send_state()
    else:
        err('TASK_ERROR', f'task #{task.id} has unexpected status: {task.status}')


def cancel_task(task):
    errors = {
        config.Job.FAILED: ('TASK_IS_FAILED', f'task #{task.id} is failed'),
        config.Job.ABORTED: ('TASK_IS_ABORTED', f'task #{task.id} is aborted'),
        config.Job.SUCCESS: ('TASK_IS_SUCCESS', f'task #{task.id} is success')

    }
    action = Action.objects.get(id=task.action_id)
    if not action.allow_to_terminate:
        err('NOT_ALLOWED_TERMINATION',
            f'not allowed termination task #{task.id} for action #{action.id}')
    if task.status in [config.Job.FAILED, config.Job.ABORTED, config.Job.SUCCESS]:
        err(*errors.get(task.status))
    i = 0
    while not JobLog.objects.filter(task_id=task.id, status=config.Job.RUNNING) and i < 10:
        time.sleep(0.5)
        i += 1
    if i == 10:
        err('NO_JOBS_RUNNING', 'no jobs running')
    os.kill(task.pid, signal.SIGTERM)


def get_action_context(action, selector):
    cluster = None
    provider = None
    if action.prototype.type == 'service':
        check_selector(selector, 'cluster')
        obj = check_service_task(selector['cluster'], action)
        cluster = obj.cluster
    elif action.prototype.type == 'host':
        check_selector(selector, 'host')
        obj = check_host(selector['host'], selector)
        cluster = obj.cluster
    elif action.prototype.type == 'cluster':
        check_selector(selector, 'cluster')
        obj = check_cluster(selector['cluster'])
        cluster = obj
    elif action.prototype.type == 'provider':
        check_selector(selector, 'provider')
        obj = check_provider(selector['provider'])
        provider = obj
    elif action.prototype.type == 'adcm':
        check_selector(selector, 'adcm')
        obj = check_adcm(selector['adcm'])
    else:
        err('WRONG_ACTION_CONTEXT', f'unknown action context "{action.prototype.type}"')
    return obj, cluster, provider


def check_action_state(action, obj):
    if obj.state == config.Job.LOCKED:
        err('TASK_ERROR', 'object is locked')
    if action.state_available == '':
        err('TASK_ERROR', 'action is disabled')
    available = json.loads(action.state_available)
    if available == 'any':
        return
    if obj.state in available:
        return
    err('TASK_ERROR', 'action is disabled')


def lock_obj(obj, event):
    if obj.stack:
        stack = json.loads(obj.stack)
    else:
        stack = []

    if not stack:
        stack = [obj.state]
    elif stack[-1] != obj.state:
        stack.append(obj.state)

    log.debug('lock %s, stack: %s', obj_ref(obj), stack)
    obj.stack = json.dumps(stack)
    api.set_object_state(obj, config.Job.LOCKED, event)


def unlock_obj(obj, event):
    if obj.stack:
        stack = json.loads(obj.stack)
    else:
        log.warning('no stack in %s for unlock', obj_ref(obj))
        return
    try:
        state = stack.pop()
    except IndexError:
        log.warning('empty stack in %s for unlock', obj_ref(obj))
        return
    log.debug('unlock %s, stack: %s', obj_ref(obj), stack)
    obj.stack = json.dumps(stack)
    api.set_object_state(obj, state, event)


def lock_objects(obj, event):
    if isinstance(obj, ClusterObject):
        lock_obj(obj, event)
        lock_obj(obj.cluster, event)
        for host in Host.objects.filter(cluster=obj.cluster):
            lock_obj(host, event)
    elif isinstance(obj, Host):
        lock_obj(obj, event)
        if obj.cluster:
            lock_obj(obj.cluster, event)
            for service in ClusterObject.objects.filter(cluster=obj.cluster):
                lock_obj(service, event)
    elif isinstance(obj, HostProvider):
        lock_obj(obj, event)
        for host in Host.objects.filter(provider=obj):
            lock_obj(host, event)
    elif isinstance(obj, ADCM):
        lock_obj(obj, event)
    elif isinstance(obj, Cluster):
        lock_obj(obj, event)
        for service in ClusterObject.objects.filter(cluster=obj):
            lock_obj(service, event)
        for host in Host.objects.filter(cluster=obj):
            lock_obj(host, event)
    else:
        log.warning('lock_objects: unknown object type: %s', obj)


def unlock_objects(obj, event):
    if isinstance(obj, ClusterObject):
        unlock_obj(obj, event)
        unlock_obj(obj.cluster, event)
        for host in Host.objects.filter(cluster=obj.cluster):
            unlock_obj(host, event)
    elif isinstance(obj, Host):
        unlock_obj(obj, event)
        if obj.cluster:
            unlock_obj(obj.cluster, event)
            for service in ClusterObject.objects.filter(cluster=obj.cluster):
                unlock_obj(service, event)
    elif isinstance(obj, HostProvider):
        unlock_obj(obj, event)
        for host in Host.objects.filter(provider=obj):
            unlock_obj(host, event)
    elif isinstance(obj, ADCM):
        unlock_obj(obj, event)
    elif isinstance(obj, Cluster):
        unlock_obj(obj, event)
        for service in ClusterObject.objects.filter(cluster=obj):
            unlock_obj(service, event)
        for host in Host.objects.filter(cluster=obj):
            unlock_obj(host, event)
    else:
        log.warning('unlock_objects: unknown object type: %s', obj)


def unlock_all(event):
    for obj in Cluster.objects.filter(state=config.Job.LOCKED):
        unlock_objects(obj, event)
    for obj in HostProvider.objects.filter(state=config.Job.LOCKED):
        unlock_objects(obj, event)
    for obj in ClusterObject.objects.filter(state=config.Job.LOCKED):
        unlock_objects(obj, event)
    for obj in Host.objects.filter(state=config.Job.LOCKED):
        unlock_objects(obj, event)
    for task in TaskLog.objects.filter(status=config.Job.RUNNING):
        set_task_status(task, config.Job.ABORTED, event)
    for job in JobLog.objects.filter(status=config.Job.RUNNING):
        set_job_status(job.id, config.Job.ABORTED, event)


def check_action_config(action, conf):
    spec, flat_spec, _, _ = adcm_config.get_prototype_config(action.prototype, action)
    if spec:
        if not conf:
            err('TASK_ERROR', 'action config is required')
    else:
        return None, None
    return adcm_config.check_config_spec(action.prototype, action, spec, flat_spec, conf), spec


def add_to_dict(my_dict, key, subkey, value):
    if key not in my_dict:
        my_dict[key] = {}
    my_dict[key][subkey] = value


def get_hc(cluster):
    if not cluster:
        return None
    hc_map = []
    for hc in HostComponent.objects.filter(cluster=cluster):
        hc_map.append({
            'host_id': hc.host.id,
            'service_id': hc.service.id,
            'component_id': hc.component.id,
        })
    return hc_map


def check_action_hc(action_hc, service, component, action):
    for item in action_hc:
        if item['service'] == service and item['component'] == component:
            if item['action'] == action:
                return True
    return False


def cook_comp_key(name, subname):
    return f'{name}.{subname}'


def cook_delta(cluster, new_hc, action_hc, old=None):
    def add_delta(delta, action, key, fqdn, host):
        service, comp = key.split('.')
        if not check_action_hc(action_hc, service, comp, action):
            msg = (f'no permission to "{action}" component "{comp}" of '
                   f'service "{service}" to/from hostcomponentmap')
            err('WRONG_ACTION_HC', msg)
        add_to_dict(delta[action], key, fqdn, host)

    new = {}
    for service, host, comp in new_hc:
        key = cook_comp_key(service.prototype.name, comp.component.name)
        add_to_dict(new, key, host.fqdn, host)

    if not old:
        old = {}
        for hc in HostComponent.objects.filter(cluster=cluster):
            key = cook_comp_key(hc.service.prototype.name, hc.component.component.name)
            add_to_dict(old, key, hc.host.fqdn, hc.host)

    delta = {'add': {}, 'remove': {}}
    for key in new:
        if key in old:
            for host in new[key]:
                if host not in old[key]:
                    add_delta(delta, 'add', key, host, new[key][host])
            for host in old[key]:
                if host not in new[key]:
                    add_delta(delta, 'remove', key, host, old[key][host])
        else:
            for host in new[key]:
                add_delta(delta, 'add', key, host, new[key][host])

    for key in old:
        if key not in new:
            for host in old[key]:
                add_delta(delta, 'remove', key, host, old[key][host])

    log.debug('OLD: %s', old)
    log.debug('NEW: %s', new)
    log.debug('DELTA: %s', delta)
    return delta


def check_hostcomponentmap(cluster, action, hc):
    if not action.hostcomponentmap:
        return None, {'added': {}, 'removed': {}}

    if not hc:
        err('TASK_ERROR', 'hc is required')

    if not cluster:
        err('TASK_ERROR', 'Only cluster objects can have action with hostcomponentmap')

    hostmap = api.check_hc(cluster, hc)
    return hostmap, cook_delta(cluster, hostmap, json.loads(action.hostcomponentmap))


def check_selector(selector, key):
    if key not in selector:
        err('WRONG_SELECTOR', f'selector must contains "{key}" field')
    return selector[key]


def check_service_task(cluster_id, action):
    try:
        cluster = Cluster.objects.get(id=cluster_id)
        try:
            service = ClusterObject.objects.get(cluster=cluster, prototype=action.prototype)
            return service
        except ClusterObject.DoesNotExist:
            msg = (f'service #{action.prototype.id} for action '
                   f'"{action.name}" is not installed in cluster #{cluster.id}')
            err('CLUSTER_SERVICE_NOT_FOUND', msg)
    except Cluster.DoesNotExist:
        err('CLUSTER_NOT_FOUND')


def check_cluster(cluster_id):
    try:
        cluster = Cluster.objects.get(id=cluster_id)
        return cluster
    except Cluster.DoesNotExist:
        err('CLUSTER_NOT_FOUND')


def check_provider(provider_id):
    try:
        provider = HostProvider.objects.get(id=provider_id)
        return provider
    except HostProvider.DoesNotExist:
        err('PROVIDER_NOT_FOUND')


def check_adcm(adcm_id):
    try:
        adcm = ADCM.objects.get(id=adcm_id)
        return adcm
    except ADCM.DoesNotExist:
        err('ADCM_NOT_FOUND')


def check_host(host_id, selector):
    try:
        host = Host.objects.get(id=host_id)
        if 'cluster' in selector:
            if not host.cluster:
                msg = f'Host #{host_id} does not belong to any cluster'
                err('HOST_NOT_FOUND', msg)
            if host.cluster.id != selector['cluster']:
                msg = f'Host #{host_id} does not belong to cluster #{selector["cluster"]}'
                err('HOST_NOT_FOUND', msg)
        return host
    except Host.DoesNotExist:
        err('HOST_NOT_FOUND')


def get_bundle_root(action):
    if action.prototype.type == 'adcm':
        return os.path.join(config.BASE_DIR, 'conf')
    return config.BUNDLE_DIR


def cook_script(action, sub_action):
    prefix = action.prototype.bundle.hash
    script = action.script
    if sub_action:
        script = sub_action.script
    if script[0:2] == './':
        script = os.path.join(action.prototype.path, script[2:])
    return os.path.join(get_bundle_root(action), prefix, script)


def get_adcm_config():
    try:
        adcm = ADCM.objects.get()
        return get_obj_config(adcm)
    except ADCM.DoesNotExist:
        return {}


def get_new_hc(cluster):
    new_hc = []
    for hc in HostComponent.objects.filter(cluster=cluster):
        new_hc.append((hc.service, hc.host, hc.component))
    return new_hc


def get_old_hc(saved_hc):
    if not saved_hc:
        return {}
    old_hc = {}
    for hc in json.loads(saved_hc):
        service = ClusterObject.objects.get(id=hc['service_id'])
        comp = ServiceComponent.objects.get(id=hc['component_id'])
        host = Host.objects.get(id=hc['host_id'])
        key = cook_comp_key(service.prototype.name, comp.component.name)
        add_to_dict(old_hc, key, host.fqdn, host)
    return old_hc


def re_prepare_job(task, job):
    conf = None
    hosts = None
    delta = {}
    if task.config:
        conf = json.loads(task.config)
    if task.hosts:
        hosts = json.loads(task.hosts)
    selector = json.loads(task.selector)
    action = Action.objects.get(id=task.action_id)
    obj, cluster, _provider = get_action_context(action, selector)
    sub_action = None
    if job.sub_action_id:
        sub_action = SubAction.objects.get(id=job.sub_action_id)
    if action.hostcomponentmap:
        new_hc = get_new_hc(cluster)
        old_hc = get_old_hc(task.hostcomponentmap)
        delta = cook_delta(cluster, new_hc, json.loads(action.hostcomponentmap), old_hc)
    prepare_job(action, sub_action, selector, job.id, obj, conf, delta, hosts)


def prepare_job(action, sub_action, selector, job_id, obj, conf, delta, hosts):
    prepare_job_config(action, sub_action, selector, job_id, obj, conf)
    inventory.prepare_job_inventory(selector, job_id, delta, hosts)


def prepare_context(selector):
    context = {}
    if 'cluster' in selector:
        context['type'] = 'cluster'
        context['cluster_id'] = selector['cluster']
    if 'service' in selector:
        context['type'] = 'service'
        context['service_id'] = selector['service']
    if 'provider' in selector:
        context['type'] = 'provider'
        context['provider_id'] = selector['provider']
    if 'host' in selector:
        context['type'] = 'host'
        context['host_id'] = selector['host']
    if 'adcm' in selector:
        context['type'] = 'adcm'
        context['adcm_id'] = selector['adcm']
    return context


def prepare_job_config(action, sub_action, selector, job_id, obj, conf):
    job_conf = {
        'adcm': {'config': get_adcm_config()},
        'context': prepare_context(selector),
        'env': {
            'run_dir': config.RUN_DIR,
            'log_dir': config.LOG_DIR,
            'tmp_dir': os.path.join(config.RUN_DIR, f'{job_id}', 'tmp'),
            'stack_dir': get_bundle_root(action) + '/' + action.prototype.bundle.hash,
            'status_api_token': config.STATUS_SECRET_KEY,
        },
        'job': {
            'id': job_id,
            'action': action.name,
            'job_name': action.name,
            'command': action.name,
            'script': action.script,
            'playbook': cook_script(action, sub_action)
        },
    }
    if action.params:
        job_conf['job']['params'] = json.loads(action.params)

    if sub_action:
        job_conf['job']['script'] = sub_action.script
        job_conf['job']['job_name'] = sub_action.name
        job_conf['job']['command'] = sub_action.name
        if sub_action.params:
            job_conf['job']['params'] = json.loads(sub_action.params)

    if 'cluster' in selector:
        job_conf['job']['cluster_id'] = selector['cluster']

    if action.prototype.type == 'service':
        job_conf['job']['hostgroup'] = obj.prototype.name
        job_conf['job']['service_id'] = obj.id
        job_conf['job']['service_type_id'] = obj.prototype.id
    elif action.prototype.type == 'cluster':
        job_conf['job']['hostgroup'] = 'CLUSTER'
    elif action.prototype.type == 'host':
        job_conf['job']['hostgroup'] = 'HOST'
        job_conf['job']['hostname'] = obj.fqdn
        job_conf['job']['host_id'] = obj.id
        job_conf['job']['host_type_id'] = obj.prototype.id
        job_conf['job']['provider_id'] = obj.provider.id
    elif action.prototype.type == 'provider':
        job_conf['job']['hostgroup'] = 'PROVIDER'
        job_conf['job']['provider_id'] = obj.id
    elif action.prototype.type == 'adcm':
        job_conf['job']['hostgroup'] = '127.0.0.1'
    else:
        err('NOT_IMPLEMENTED', 'unknown prototype type "{}"'.format(action.prototype.type))

    if conf:
        job_conf['job']['config'] = conf

    fd = open(os.path.join(config.RUN_DIR, f'{job_id}/config.json'), 'w')
    json.dump(job_conf, fd, indent=3, sort_keys=True)
    fd.close()


def create_task(action, selector, obj, conf, hc, delta, hosts, event):
    task = TaskLog(
        action_id=action.id,
        object_id=obj.id,
        selector=json.dumps(selector),
        config=json.dumps(conf),
        hostcomponentmap=json.dumps(hc),
        hosts=json.dumps(hosts),
        start_date=timezone.now(),
        finish_date=timezone.now(),
        status=config.Job.CREATED,
    )
    task.save()
    set_task_status(task, config.Job.CREATED, event)
    for sub in SubAction.objects.filter(action=action):
        job = create_job(action, sub, selector, event, task.id)
        prepare_job(action, sub, selector, job.id, obj, conf, delta, hosts)
    return task


def create_one_job_task(action_id, selector, obj, conf, hc, hosts, event):
    task = TaskLog(
        action_id=action_id,
        object_id=obj.id,
        selector=json.dumps(selector),
        config=json.dumps(conf),
        hostcomponentmap=json.dumps(hc),
        hosts=json.dumps(hosts),
        start_date=timezone.now(),
        finish_date=timezone.now(),
        status=config.Job.CREATED,
    )
    task.save()
    set_task_status(task, config.Job.CREATED, event)
    return task


def create_job(action, sub_action, selector, event, task_id=0):
    job = JobLog(
        task_id=task_id,
        action_id=action.id,
        selector=json.dumps(selector),
        log_files=action.log_files,
        start_date=timezone.now(),
        finish_date=timezone.now(),
        status=config.Job.CREATED
    )
    if sub_action:
        job.sub_action_id = sub_action.id
    job.save()
    LogStorage.objects.create(job=job, name='ansible', type='stdout', format='txt')
    LogStorage.objects.create(job=job, name='ansible', type='stderr', format='txt')
    set_job_status(job.id, config.Job.CREATED, event)
    os.makedirs(os.path.join(config.RUN_DIR, f'{job.id}', 'tmp'), exist_ok=True)
    return job


def set_job_status(job_id, status, event, pid=0):
    JobLog.objects.filter(id=job_id).update(status=status, pid=pid, finish_date=timezone.now())
    event.set_job_status(job_id, status)


def set_task_status(task, status, event):
    task.status = status
    task.finish_date = timezone.now()
    task.save()
    event.set_task_status(task.id, status)


def get_task_obj(context, obj_id):
    def get_obj_safe(model, obj_id):
        try:
            return model.objects.get(id=obj_id)
        except model.DoesNotExist:
            return None

    if context == 'service':
        obj = get_obj_safe(ClusterObject, obj_id)
    elif context == 'host':
        obj = get_obj_safe(Host, obj_id)
    elif context == 'cluster':
        obj = Cluster.objects.get(id=obj_id)
    elif context == 'provider':
        obj = HostProvider.objects.get(id=obj_id)
    elif context == 'adcm':
        obj = ADCM.objects.get(id=obj_id)
    else:
        log.error("unknown context: %s", context)
        return None
    return obj


def get_state(action, job, status):
    sub_action = None
    if job and job.sub_action_id:
        sub_action = SubAction.objects.get(id=job.sub_action_id)

    if status == config.Job.SUCCESS:
        if not action.state_on_success:
            log.warning('action "%s" success state is not set', action.name)
            state = None
        else:
            state = action.state_on_success
    elif status == config.Job.FAILED:
        if sub_action and sub_action.state_on_fail:
            state = sub_action.state_on_fail
        elif action.state_on_fail:
            state = action.state_on_fail
        else:
            log.warning('action "%s" fail state is not set', action.name)
            state = None
    else:
        log.error('unknown task status: %s', status)
        state = None
    return state


def set_action_state(action, task, obj, state):
    if not obj:
        log.warning('empty object for action %s of task #%s', action.name, task.id)
        return
    msg = 'action "%s" of task #%s will set %s state to "%s"'
    log.info(msg, action.name, task.id, obj_ref(obj), state)
    api.push_obj(obj, state)


def restore_hc(task, action, status):
    if status != config.Job.FAILED:
        return
    if not action.hostcomponentmap:
        return

    selector = json.loads(task.selector)
    if 'cluster' not in selector:
        log.error('no cluster in task #%s selector', task.id)
        return
    cluster = Cluster.objects.get(id=selector['cluster'])

    host_comp_list = []
    for hc in json.loads(task.hostcomponentmap):
        host = Host.objects.get(id=hc['host_id'])
        service = ClusterObject.objects.get(id=hc['service_id'], cluster=cluster)
        comp = ServiceComponent.objects.get(id=hc['component_id'], cluster=cluster, service=service)
        host_comp_list.append((service, host, comp))

    log.warning('task #%s is failed, restore old hc', task.id)
    api.save_hc(cluster, host_comp_list)


def finish_task(task, job, status):
    action = Action.objects.get(id=task.action_id)
    obj = get_task_obj(action.prototype.type, task.object_id)
    state = get_state(action, job, status)
    event = Event()
    with transaction.atomic():
        DummyData.objects.filter(id=1).update(date=timezone.now())
        if state is not None:
            set_action_state(action, task, obj, state)
        unlock_objects(obj, event)
        restore_hc(task, action, status)
        set_task_status(task, status, event)
    event.send_state()


def cook_log_name(tag, level, ext='txt'):
    return f'{tag}-{level}.{ext}'


def read_log(job_id, tag, level, log_type):
    fname = os.path.join(config.RUN_DIR, f'{job_id}/{tag}-{level}.{log_type}')
    try:
        f = open(fname, 'r')
        data = f.read()
        f.close()
        return data
    except FileNotFoundError:
        err('LOG_NOT_FOUND', 'no log file {}'.format(fname))


def get_host_log_files(job_id, tag):
    logs = []
    p = re.compile('^' + str(job_id) + '-' + tag + r'-(out|err)\.(txt|json)$')
    for item in os.listdir(config.LOG_DIR):
        m = p.findall(item)
        if m:
            (level, ext) = m[0]
            logs.append((level, ext, item))
    return logs


def get_log(job):
    log_storage = LogStorage.objects.filter(job=job)
    logs = []

    for ls in log_storage:
        logs.append({
            'name': ls.name,
            'type': ls.type,
            'format': ls.format,
            'id': ls.id
        })

    return logs


def get_log_files(job):
    logs = []
    for level in ['out', 'err']:
        logs.append({
            'level': level,
            'tag': 'ansible',
            'type': 'txt',
            'file': cook_log_name(job.id, 'ansible', level)
        })
    if job.log_files == '':
        return logs
    for tag in json.loads(job.log_files):
        for (level, ext, file) in get_host_log_files(job.id, tag):
            logs.append({
                'level': level,
                'tag': tag,
                'type': ext,
                'file': file
            })
    return logs


def log_check(job_id, title, res, msg):
    try:
        job = JobLog.objects.get(id=job_id)
        if job.status != config.Job.RUNNING:
            err('JOB_NOT_FOUND', f'job #{job.id} has status "{job.status}", not "running"')
    except JobLog.DoesNotExist:
        err('JOB_NOT_FOUND', f'no job with id #{job_id}')
    cl = CheckLog(job_id=job.id, title=title, message=msg, result=res)
    try:
        LogStorage.objects.get(job=job, name='check', type='check')
    except LogStorage.DoesNotExist:
        LogStorage.objects.create(job=job, name='check', type='check', format='json')
    cl.save()
    return cl


def finish_check(job_id):
    data = []
    for cl in CheckLog.objects.filter(job_id=int(job_id)):
        data.append({'title': cl.title, 'message': cl.message, 'result': cl.result})
    if not data:
        return

    job = JobLog.objects.get(id=job_id)
    LogStorage.objects.filter(job=job, name='check', type='check', format='json').update(
        body=json.dumps(data))
    CheckLog.objects.filter(job_id=job_id).delete()


def log_custom(job_id, name, log_format, body):
    try:
        job = JobLog.objects.get(id=job_id)
        LogStorage.objects.create(job=job, name=name, type='custom', format=log_format, body=body)
    except JobLog.DoesNotExist:
        err('JOB_NOT_FOUND', f'no job with id #{job_id}')


def check_all_status():
    err('NOT_IMPLEMENTED')


def run_task(task, event, args=''):
    err_file = open(os.path.join(config.LOG_DIR, 'task_runner.err'), 'a+')
    proc = subprocess.Popen([
        os.path.join(config.CODE_DIR, 'task_runner.py'),
        str(task.id),
        args
    ], stderr=err_file)
    log.info("run task #%s, python process %s", task.id, proc.pid)
    task.pid = proc.pid
<<<<<<< HEAD
    set_task_status(task, config.Job.RUNNING)


@background(schedule=1)
def log_rotation():
    log.info('Run log rotation')
    adcm_object = ADCM.objects.get(id=1)
    config_logs = ConfigLog.objects.filter(obj_ref=adcm_object.config)
    adcm_conf = {}
    for config_log in config_logs:
        adcm_conf.update(json.loads(config_log.config))
    log_rotation_on_db = adcm_conf['job_log']['log_rotation_in_db']
    log_rotation_on_fs = adcm_conf['job_log']['log_rotation_on_fs']

    if log_rotation_on_db:
        rotation_jobs_on_db = JobLog.objects.filter(
            finish_date__lt=timezone.now() - timedelta(days=log_rotation_on_db))
        if rotation_jobs_on_db:
            task_ids = [job['task_id'] for job in rotation_jobs_on_db.values('task_id')]
            rotation_jobs_on_db.delete()
            TaskLog.objects.filter(id__in=task_ids).delete()

            log.info('rotation log from db')

    if log_rotation_on_fs:
        rotation_jobs_on_fs = JobLog.objects.filter(
            finish_date__lt=timezone.now() - timedelta(days=log_rotation_on_fs)).values('id')

        if rotation_jobs_on_fs:

            for job in rotation_jobs_on_fs:
                shutil.rmtree(os.path.join(config.RUN_DIR, str(job['id'])))
            log.info('rotation log from fs')
=======
    set_task_status(task, config.Job.RUNNING, event)
>>>>>>> d666fad8
<|MERGE_RESOLUTION|>--- conflicted
+++ resolved
@@ -60,16 +60,13 @@
         task = lock_create_task(
             action, obj, selector, act_conf, spec, old_hc, delta, host_map, cluster, hosts, event
         )
-<<<<<<< HEAD
-    run_task(task)
-
-    log_rotation()
-
-=======
+        
     event.send_state()
     run_task(task, event)
     event.send_state()
->>>>>>> d666fad8
+    
+    log_rotation()
+
     return task
 
 
@@ -891,8 +888,8 @@
     ], stderr=err_file)
     log.info("run task #%s, python process %s", task.id, proc.pid)
     task.pid = proc.pid
-<<<<<<< HEAD
-    set_task_status(task, config.Job.RUNNING)
+
+    set_task_status(task, config.Job.RUNNING, event)
 
 
 @background(schedule=1)
@@ -924,7 +921,4 @@
 
             for job in rotation_jobs_on_fs:
                 shutil.rmtree(os.path.join(config.RUN_DIR, str(job['id'])))
-            log.info('rotation log from fs')
-=======
-    set_task_status(task, config.Job.RUNNING, event)
->>>>>>> d666fad8
+            log.info('rotation log from fs')