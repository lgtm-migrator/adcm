--- conflicted
+++ resolved
@@ -645,20 +645,8 @@
 
 def finish_task(task, job, status):
     action = task.action
-<<<<<<< HEAD
     obj = task.task_object
-    state = get_state(action, job, status)
-=======
-    # GenericForeignKey does not work here (probably because of cashing)
-    # obj = task.task_object
-    model = get_model_by_type(task.action.prototype.type)
-    # In case object was deleted from ansible plugin in job
-    try:
-        obj = model.objects.get(id=task.object_id)
-    except model.DoesNotExist:
-        obj = None
     state, multi_state_set, multi_state_unset = get_state(action, job, status)
->>>>>>> 0e27183f
     with transaction.atomic():
         DummyData.objects.filter(id=1).update(date=timezone.now())
         set_action_state(action, task, obj, state, multi_state_set, multi_state_unset)
