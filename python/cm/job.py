--- conflicted
+++ resolved
@@ -259,14 +259,6 @@
     action_hc: List[dict],
     old: dict = None,
 ) -> dict:
-<<<<<<< HEAD
-    def add_delta(delta, action, key, fqdn, host):
-        service, comp = key.split(".")
-        if not check_action_hc(action_hc, service, comp, action):
-            msg = f'no permission to "{action}" component "{comp}" of ' f'service "{service}" to/from hostcomponentmap'
-            err("WRONG_ACTION_HC", msg)
-        add_to_dict(delta[action], key, fqdn, host)
-=======
     def add_delta(_delta, action, _key, fqdn, _host):
         _service, _comp = _key.split(".")
         if not check_action_hc(action_hc, _service, _comp, action):
@@ -276,7 +268,6 @@
             raise_adcm_ex("WRONG_ACTION_HC", msg)
 
         add_to_dict(_delta[action], _key, fqdn, _host)
->>>>>>> c8b864d6
 
     new = {}
     for service, host, comp in new_hc:
@@ -350,11 +341,7 @@
         for service in ClusterObject.objects.filter(cluster=cluster):
             try:
                 prototype = Prototype.objects.get(name=service.name, type="service", bundle=upgrade.bundle)
-<<<<<<< HEAD
-                issue.check_component_constraint(
-=======
                 check_component_constraint(
->>>>>>> c8b864d6
                     cluster,
                     prototype,
                     [i for i in host_comp_list if i[0] == service],
@@ -418,13 +405,9 @@
         return service
     except ClusterObject.DoesNotExist:
         msg = f"service #{action.prototype.pk} for action " f'"{action.name}" is not installed in cluster #{cluster.pk}'
-<<<<<<< HEAD
-        err("CLUSTER_SERVICE_NOT_FOUND", msg)
-=======
         raise_adcm_ex("CLUSTER_SERVICE_NOT_FOUND", msg)
 
     return None
->>>>>>> c8b864d6
 
 
 def check_component_task(cluster_id: int, action: Action) -> ServiceComponent | None:
@@ -541,10 +524,6 @@
 
 
 def get_selector(obj: ADCM | Cluster | ClusterObject | ServiceComponent | HostProvider | Host, action: Action) -> dict:
-<<<<<<< HEAD
-
-=======
->>>>>>> c8b864d6
     selector = {obj.prototype.type: {"id": obj.pk, "name": obj.display_name}}
 
     if obj.prototype.type == ObjectType.Service:
