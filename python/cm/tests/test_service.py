--- conflicted
+++ resolved
@@ -41,15 +41,10 @@
         self.service.state = "updated"
         self.service.save(update_fields=["state"])
         url = reverse("service-details", kwargs={"cluster_id": self.cluster.pk, "service_id": self.service.pk})
-<<<<<<< HEAD
-        response = self.client.delete(path=url, content_type=APPLICATION_JSON)
-        self.assertEqual(response.status_code, status.HTTP_409_CONFLICT)
-=======
 
         response: Response = self.client.delete(path=url, content_type=APPLICATION_JSON)
 
         self.assertEqual(response.status_code, HTTP_409_CONFLICT)
->>>>>>> c8b864d6
         self.assertEqual(response.json()["code"], "SERVICE_DELETE_ERROR")
 
         self.service.state = "created"
