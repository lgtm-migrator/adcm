# Licensed under the Apache License, Version 2.0 (the "License");
# you may not use this file except in compliance with the License.
# You may obtain a copy of the License at
#
#      http://www.apache.org/licenses/LICENSE-2.0
#
# Unless required by applicable law or agreed to in writing, software
# distributed under the License is distributed on an "AS IS" BASIS,
# WITHOUT WARRANTIES OR CONDITIONS OF ANY KIND, either express or implied.
# See the License for the specific language governing permissions and
# limitations under the License.

# pylint: disable=protected-access

from pathlib import Path
from unittest.mock import Mock, patch

from django.conf import settings
from django.utils import timezone

from adcm.tests.base import BaseTestCase
from cm.api import add_cluster, add_service_to_cluster
from cm.job import (
    check_cluster,
    check_service_task,
    cook_script,
    get_adcm_config,
    get_bundle_root,
    get_state,
    prepare_context,
    prepare_job,
    prepare_job_config,
    re_prepare_job,
    restore_hc,
    set_action_state,
    set_job_status,
    set_task_status,
)
from cm.logger import logger
from cm.models import (
    ADCM,
    Action,
    Bundle,
    Cluster,
    ClusterObject,
    Host,
    HostProvider,
    JobLog,
    JobStatus,
    Prototype,
    ServiceComponent,
    SubAction,
    TaskLog,
)
from cm.tests.utils import (
    gen_action,
    gen_bundle,
    gen_cluster,
    gen_job_log,
    gen_prototype,
    gen_task_log,
)


class TestJob(BaseTestCase):
    def setUp(self):
        logger.debug = Mock()
        logger.error = Mock()
        logger.info = Mock()
        logger.warning = Mock()

    def test_set_job_status(self):
        bundle = Bundle.objects.create()
        prototype = Prototype.objects.create(bundle=bundle)
        action = Action.objects.create(prototype=prototype)
        job = JobLog.objects.create(action=action, start_date=timezone.now(), finish_date=timezone.now())
        status = JobStatus.RUNNING
        pid = 10
        event = Mock()

        set_job_status(job.id, status, event, pid)

        job = JobLog.objects.get(id=job.id)

        self.assertEqual(job.status, status)
        self.assertEqual(job.pid, pid)
        event.set_job_status.assert_called_once_with(job.id, status)

    def test_set_task_status(self):
        event = Mock()
        bundle = Bundle.objects.create()
        prototype = Prototype.objects.create(bundle=bundle)
        action = Action.objects.create(prototype=prototype)
        task = TaskLog.objects.create(action=action, object_id=1, start_date=timezone.now(), finish_date=timezone.now())

        set_task_status(task, JobStatus.RUNNING, event)

        self.assertEqual(task.status, JobStatus.RUNNING)
        event.set_task_status.assert_called_once_with(task.id, JobStatus.RUNNING)

    def test_get_state_single_job(self):
        bundle = gen_bundle()
        cluster_proto = gen_prototype(bundle, "cluster")
        cluster = gen_cluster(prototype=cluster_proto)
        action = gen_action(prototype=cluster_proto)
        action.state_on_success = "success"
        action.state_on_fail = "fail"
        action.multi_state_on_success_set = ["success"]
        action.multi_state_on_success_unset = ["success unset"]
        action.multi_state_on_fail_set = ["fail"]
        action.multi_state_on_fail_unset = ["fail unset"]
        action.save()
        task = gen_task_log(cluster, action)
        job = gen_job_log(task)

        # status: expected state, expected multi_state set, expected multi_state unset
        test_data = [
            [JobStatus.SUCCESS, "success", ["success"], ["success unset"]],
            [JobStatus.FAILED, "fail", ["fail"], ["fail unset"]],
            [JobStatus.ABORTED, None, [], []],
        ]
        for status, exp_state, exp_m_state_set, exp_m_state_unset in test_data:
            state, m_state_set, m_state_unset = get_state(action, job, status)

            self.assertEqual(state, exp_state)
            self.assertListEqual(m_state_set, exp_m_state_set)
            self.assertListEqual(m_state_unset, exp_m_state_unset)

    def test_get_state_multi_job(self):
        bundle = gen_bundle()
        cluster_proto = gen_prototype(bundle, "cluster")
        cluster = gen_cluster(prototype=cluster_proto)
        action = gen_action(prototype=cluster_proto)
        action.state_on_success = "success"
        action.state_on_fail = "fail"
        action.multi_state_on_success_set = ["success"]
        action.multi_state_on_success_unset = ["success unset"]
        action.multi_state_on_fail_set = ["fail"]
        action.multi_state_on_fail_unset = ["fail unset"]
        action.save()
        task = gen_task_log(cluster, action)
        job = gen_job_log(task)
        job.sub_action = SubAction.objects.create(action=action, state_on_fail="sub_action fail")

        # status: expected state, expected multi_state set, expected multi_state unset
        test_data = [
            [JobStatus.SUCCESS, "success", ["success"], ["success unset"]],
            [JobStatus.FAILED, "sub_action fail", ["fail"], ["fail unset"]],
            [JobStatus.ABORTED, None, [], []],
        ]
        for status, exp_state, exp_m_state_set, exp_m_state_unset in test_data:
            state, m_state_set, m_state_unset = get_state(action, job, status)

            self.assertEqual(state, exp_state)
            self.assertListEqual(m_state_set, exp_m_state_set)
            self.assertListEqual(m_state_unset, exp_m_state_unset)

    def test_set_action_state(self):
        # pylint: disable=too-many-locals

        bundle = Bundle.objects.create()
        prototype = Prototype.objects.create(bundle=bundle)
        cluster = Cluster.objects.create(prototype=prototype)
        cluster_object = ClusterObject.objects.create(prototype=prototype, cluster=cluster)
        host = Host.objects.create(prototype=prototype)
        host_provider = HostProvider.objects.create(prototype=prototype)
        adcm = ADCM.objects.create(prototype=prototype)
        action = Action.objects.create(prototype=prototype)
        task = TaskLog.objects.create(action=action, object_id=1, start_date=timezone.now(), finish_date=timezone.now())
        to_set = "to set"
        to_unset = "to unset"
        for obj in (adcm, cluster, cluster_object, host_provider, host):
            obj.set_multi_state(to_unset)

        data = [
            (cluster_object, "running", to_set, to_unset),
            (cluster, "removed", to_set, to_unset),
            (host, None, to_set, to_unset),
            (host_provider, "stopped", to_set, to_unset),
            (adcm, "initiated", to_set, to_unset),
        ]

        for obj, state, ms_to_set, ms_to_unset in data:
            with self.subTest(obj=obj, state=state):
                set_action_state(action, task, obj, state, [ms_to_set], [ms_to_unset])

            self.assertEqual(obj.state, state or "created")
            self.assertIn(to_set, obj.multi_state)
            self.assertNotIn(to_unset, obj.multi_state)

    @patch("cm.job.save_hc")
    def test_restore_hc(self, mock_save_hc):
        bundle = Bundle.objects.create()
        prototype = Prototype.objects.create(bundle=bundle)
        cluster = Cluster.objects.create(prototype=prototype)
        cluster_object = ClusterObject.objects.create(prototype=prototype, cluster=cluster)
        host = Host.objects.create(prototype=prototype, cluster=cluster)
        component = Prototype.objects.create(parent=prototype, type="component", bundle=bundle)
        service_component = ServiceComponent.objects.create(
            cluster=cluster, service=cluster_object, prototype=component
        )
        hostcomponentmap = [
            {
                "host_id": host.id,
                "service_id": cluster_object.id,
                "component_id": service_component.id,
            }
        ]
        action = Action.objects.create(prototype=prototype, hostcomponentmap=hostcomponentmap)
        task = TaskLog.objects.create(
            action=action,
            task_object=cluster,
            start_date=timezone.now(),
            finish_date=timezone.now(),
            selector={"cluster": cluster.id},
            hostcomponentmap=hostcomponentmap,
        )

        restore_hc(task, action, JobStatus.FAILED)
        mock_save_hc.assert_called_once_with(cluster, [(cluster_object, host, service_component)])

    @patch("cm.job.raise_adcm_ex")
    def test_check_service_task(self, mock_err):
        bundle = Bundle.objects.create()
        prototype = Prototype.objects.create(bundle=bundle)
        cluster = Cluster.objects.create(prototype=prototype)
        cluster_object = ClusterObject.objects.create(prototype=prototype, cluster=cluster)
        action = Action.objects.create(prototype=prototype)

        service = check_service_task(cluster.id, action)

        self.assertEqual(cluster_object, service)
        self.assertEqual(mock_err.call_count, 0)

    @patch("cm.job.raise_adcm_ex")
    def test_check_cluster(self, mock_err):
        bundle = Bundle.objects.create()
        prototype = Prototype.objects.create(bundle=bundle)
        cluster = Cluster.objects.create(prototype=prototype)

        test_cluster = check_cluster(cluster.id)

        self.assertEqual(cluster, test_cluster)
        self.assertEqual(mock_err.call_count, 0)

    @patch("cm.job.prepare_ansible_config")
    @patch("cm.job.prepare_job_config")
<<<<<<< HEAD
    @patch("cm.job.inventory.prepare_job_inventory")
=======
    @patch("cm.job.prepare_job_inventory")
>>>>>>> c8b864d6
    def test_prepare_job(self, mock_prepare_job_inventory, mock_prepare_job_config, mock_prepare_ansible_config):
        bundle = Bundle.objects.create()
        prototype = Prototype.objects.create(bundle=bundle)
        cluster = Cluster.objects.create(prototype=prototype)
        action = Action.objects.create(prototype=prototype)
        job = JobLog.objects.create(action=action, start_date=timezone.now(), finish_date=timezone.now())

        prepare_job(action, None, job.id, cluster, "", {}, None, False)

        mock_prepare_job_inventory.assert_called_once_with(cluster, job.id, action, {}, None)
        mock_prepare_job_config.assert_called_once_with(action, None, job.id, cluster, "", False)
        mock_prepare_ansible_config.assert_called_once_with(job.id, action, None)

    @patch("cm.job.get_obj_config")
    def test_get_adcm_config(self, mock_get_obj_config):
        bundle = Bundle.objects.create()
        prototype = Prototype.objects.create(bundle=bundle)
        adcm = ADCM.objects.create(prototype=prototype)
        mock_get_obj_config.return_value = {}

        conf = get_adcm_config()

        self.assertEqual(conf, {})
        mock_get_obj_config.assert_called_once_with(adcm)

    def test_prepare_context(self):
        bundle = Bundle.objects.create()
        proto1 = Prototype.objects.create(bundle=bundle, type="cluster")
        action1 = Action.objects.create(prototype=proto1)
        add_cluster(proto1, "Garbage")
        cluster = add_cluster(proto1, "Ontario")
        context = prepare_context(action1, cluster)

        self.assertDictEqual(context, {"type": "cluster", "cluster_id": cluster.id})

        proto2 = Prototype.objects.create(bundle=bundle, type="service")
        action2 = Action.objects.create(prototype=proto2)
        service = add_service_to_cluster(cluster, proto2)
        context = prepare_context(action2, service)

        self.assertDictEqual(context, {"type": "service", "service_id": service.id, "cluster_id": cluster.id})

    def test_get_bundle_root(self):
        bundle = Bundle.objects.create()
        prototype = Prototype.objects.create(bundle=bundle)
        action = Action.objects.create(prototype=prototype)

        data = [("adcm", str(Path(settings.BASE_DIR, "conf"))), ("", str(settings.BUNDLE_DIR))]

        for prototype_type, test_path in data:
            prototype.type = prototype_type
            prototype.save()

            path = get_bundle_root(action)

            self.assertEqual(path, test_path)

    @patch("cm.job.get_bundle_root")
    def test_cook_script(self, mock_get_bundle_root):
        bundle = Bundle.objects.create(hash="6525d392dc9d1fb3273fb4244e393672579d75f3")
        prototype = Prototype.objects.create(bundle=bundle)
        action = Action.objects.create(prototype=prototype)
        sub_action = SubAction.objects.create(action=action, script="ansible/sleep.yaml")
        mock_get_bundle_root.return_value = str(settings.BUNDLE_DIR)

        data = [
            (
                sub_action,
                "main.yaml",
                str(Path(settings.BUNDLE_DIR, action.prototype.bundle.hash, "ansible/sleep.yaml")),
            ),
            (
                None,
                "main.yaml",
                str(Path(settings.BUNDLE_DIR, action.prototype.bundle.hash, "main.yaml")),
            ),
            (
                None,
                "./main.yaml",
                str(Path(settings.BUNDLE_DIR, action.prototype.bundle.hash, "main.yaml")),
            ),
        ]

        for sa, script, test_path in data:
            with self.subTest(sub_action=sub_action, script=script):
                action.script = script
                action.save()

                path = cook_script(action, sa)

            self.assertEqual(path, test_path)
            mock_get_bundle_root.assert_called_once_with(action)
            mock_get_bundle_root.reset_mock()

    @patch("cm.job.cook_script")
    @patch("cm.job.get_bundle_root")
    @patch("cm.job.prepare_context")
    @patch("cm.job.get_adcm_config")
    @patch("json.dump")
    @patch("builtins.open")
    def test_prepare_job_config(
        self,
        mock_open,
        mock_dump,
        mock_get_adcm_config,
        mock_prepare_context,
        mock_get_bundle_root,
        mock_cook_script,
    ):
        # pylint: disable=too-many-locals

        bundle = Bundle.objects.create()
        proto1 = Prototype.objects.create(bundle=bundle, type="cluster")
        cluster = Cluster.objects.create(prototype=proto1)
        proto2 = Prototype.objects.create(bundle=bundle, type="service", name="Hive")
        service = add_service_to_cluster(cluster, proto2)
        cluster_action = Action.objects.create(prototype=proto1)
        service_action = Action.objects.create(prototype=proto2)
        proto3 = Prototype.objects.create(bundle=bundle, type="adcm")
        adcm_action = Action.objects.create(prototype=proto3)
        adcm = ADCM.objects.create(prototype=proto3)

        fd = Mock()
        mock_open.return_value = fd
        mock_get_adcm_config.return_value = {}
        mock_prepare_context.return_value = {"type": "cluster", "cluster_id": 1}
        mock_get_bundle_root.return_value = str(settings.BUNDLE_DIR)
        mock_cook_script.return_value = str(
            Path(settings.BUNDLE_DIR, cluster_action.prototype.bundle.hash, cluster_action.script)
        )

        job = JobLog.objects.create(action=cluster_action, start_date=timezone.now(), finish_date=timezone.now())

        conf = "test"
        proto4 = Prototype.objects.create(bundle=bundle, type="provider")
        provider_action = Action.objects.create(prototype=proto4)
        provider = HostProvider(prototype=proto4)
        proto5 = Prototype.objects.create(bundle=bundle, type="host")
        host_action = Action.objects.create(prototype=proto5)
        host = Host(prototype=proto5, provider=provider)

        data = [
            ("service", service, service_action),
            ("cluster", cluster, cluster_action),
            ("host", host, host_action),
            ("provider", provider, provider_action),
            ("adcm", adcm, adcm_action),
        ]

        for prototype_type, obj, action in data:
            with self.subTest(provider_type=prototype_type, obj=obj):
                prepare_job_config(action, None, job.pk, obj, conf, False)

                job_config = {
                    "adcm": {"config": {}},
                    "context": {"type": "cluster", "cluster_id": 1},
                    "env": {
                        "run_dir": mock_dump.call_args[0][0]["env"]["run_dir"],
                        "log_dir": mock_dump.call_args[0][0]["env"]["log_dir"],
                        "tmp_dir": str(Path(settings.RUN_DIR, f"{job.id}", "tmp")),
                        "stack_dir": mock_dump.call_args[0][0]["env"]["stack_dir"],
                        "status_api_token": mock_dump.call_args[0][0]["env"]["status_api_token"],
                    },
                    "job": {
                        "id": job.pk,
                        "action": action.name,
                        "job_name": "",
                        "command": "",
                        "script": "",
                        "verbose": False,
                        "playbook": mock_dump.call_args[0][0]["job"]["playbook"],
                        "config": "test",
                    },
                }
                if prototype_type == "service":
                    job_config["job"].update(
                        {
                            "hostgroup": obj.prototype.name,
                            "service_id": obj.id,
                            "service_type_id": obj.prototype.id,
                            "cluster_id": cluster.id,
                        }
                    )

                elif prototype_type == "cluster":
                    job_config["job"]["cluster_id"] = cluster.id
                    job_config["job"]["hostgroup"] = "CLUSTER"
                elif prototype_type == "host":
                    job_config["job"].update(
                        {
                            "hostgroup": "HOST",
                            "hostname": obj.fqdn,
                            "host_id": obj.id,
                            "host_type_id": obj.prototype.id,
                            "provider_id": obj.provider.id,
                        }
                    )
                elif prototype_type == "provider":
                    job_config["job"].update({"hostgroup": "PROVIDER", "provider_id": obj.id})
                elif prototype_type == "adcm":
                    job_config["job"]["hostgroup"] = "127.0.0.1"

                mock_open.assert_called_with(
                    settings.RUN_DIR / f"{job.id}" / "config.json",
                    "w",
                    encoding=settings.ENCODING_UTF_8,
                )
                mock_dump.assert_called_with(job_config, fd, indent=3, sort_keys=True)
                mock_get_adcm_config.assert_called()
                mock_prepare_context.assert_called_with(action, obj)
                mock_get_bundle_root.assert_called_with(action)
                mock_cook_script.assert_called_with(action, None)

    @patch("cm.job.cook_delta")
    @patch("cm.job.get_old_hc")
    @patch("cm.job.get_actual_hc")
    @patch("cm.job.prepare_job")
    def test_re_prepare_job(self, mock_prepare_job, mock_get_actual_hc, mock_get_old_hc, mock_cook_delta):
        # pylint: disable=too-many-locals

        new_hc = Mock()
        mock_get_actual_hc.return_value = new_hc
        old_hc = Mock()
        mock_get_old_hc.return_value = old_hc
        delta = Mock()
        mock_cook_delta.return_value = delta

        bundle = Bundle.objects.create()
        prototype = Prototype.objects.create(bundle=bundle, type="cluster")
        cluster = Cluster.objects.create(prototype=prototype)
        cluster_object = ClusterObject.objects.create(prototype=prototype, cluster=cluster)
        host = Host.objects.create(prototype=prototype, cluster=cluster)
        component = Prototype.objects.create(parent=prototype, type="component", bundle=bundle)
        service_component = ServiceComponent.objects.create(
            cluster=cluster, service=cluster_object, prototype=component
        )
        action = Action.objects.create(
            prototype=prototype, hostcomponentmap=[{"service": "", "component": "", "action": ""}]
        )
        sub_action = SubAction.objects.create(action=action)
        hostcomponentmap = [
            {
                "host_id": host.id,
                "service_id": cluster_object.id,
                "component_id": service_component.id,
            }
        ]
        task = TaskLog.objects.create(
            action=action,
            task_object=cluster,
            start_date=timezone.now(),
            finish_date=timezone.now(),
            hostcomponentmap=hostcomponentmap,
            config={"sleeptime": 1},
        )
        job = JobLog.objects.create(
            task=task,
            action=action,
            sub_action=sub_action,
            start_date=timezone.now(),
            finish_date=timezone.now(),
        )

        re_prepare_job(task, job)

        mock_get_actual_hc.assert_called_once_with(cluster)
        mock_get_old_hc.assert_called_once_with(task.hostcomponentmap)
        mock_cook_delta.assert_called_once_with(cluster, new_hc, action.hostcomponentmap, old_hc)
        mock_prepare_job.assert_called_once_with(action, sub_action, job.id, cluster, task.config, delta, None, False)<|MERGE_RESOLUTION|>--- conflicted
+++ resolved
@@ -245,11 +245,7 @@
 
     @patch("cm.job.prepare_ansible_config")
     @patch("cm.job.prepare_job_config")
-<<<<<<< HEAD
-    @patch("cm.job.inventory.prepare_job_inventory")
-=======
     @patch("cm.job.prepare_job_inventory")
->>>>>>> c8b864d6
     def test_prepare_job(self, mock_prepare_job_inventory, mock_prepare_job_config, mock_prepare_ansible_config):
         bundle = Bundle.objects.create()
         prototype = Prototype.objects.create(bundle=bundle)
