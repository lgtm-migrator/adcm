// Licensed under the Apache License, Version 2.0 (the "License");
// you may not use this file except in compliance with the License.
// You may obtain a copy of the License at
//
//      http://www.apache.org/licenses/LICENSE-2.0
//
// Unless required by applicable law or agreed to in writing, software
// distributed under the License is distributed on an "AS IS" BASIS,
// WITHOUT WARRANTIES OR CONDITIONS OF ANY KIND, either express or implied.
// See the License for the specific language governing permissions and
// limitations under the License.
/**
 * INSTRUCTIONS
 * For the filter to work correctly, you need to create a filter rules with IFilter stucture in filter parent component
 * "copy" of the BehaviourSubject with data for the table and pass it to the table. You must pass both the original
 * and the "copy" to the filter component
 */
import {Component, Input, OnDestroy, OnInit} from '@angular/core';
import {FormControl, FormGroup} from '@angular/forms';
import {BaseDirective} from "../../../directives";
import {BehaviorSubject} from "rxjs";

export interface IFilter {
  id: number,
  name: string,
  display_name: string,
  filter_field: string,
  filter_type: FilterType,
  options?: IFilterOption[],
  active?: boolean,
}

export interface IFilterOption {
  id: number,
  name: string,
  display_name: string,
  value: any,
}

type FilterType = 'list' | 'input' | 'datepicker';

@Component({
  selector: 'app-filter',
<<<<<<< HEAD
  templateUrl: './filter.component.html',
=======
  template: `
    <div class="filter-container">
      <div class="filter-toggle-button" [matMenuTriggerFor]="list.menu">
        <mat-icon>filter_list</mat-icon>
        <filter-list #list [filters]="availableFilters" (toggleFilter)="toggleFilters($event)"></filter-list>
      </div>

      <form [formGroup]="filterForm">
        <ng-container *ngIf="filterList.length > 0">
          <ng-container *ngFor="let filter of filters">
            <mat-form-field class="filter-field" [ngClass]="{ 'datepicker': filter.filter_type === 'datepicker' }">
              <ng-container [ngSwitch]="filter.filter_type">
                <ng-container *ngSwitchCase="'list'">
                  <mat-select placeholder="{{ filter.display_name }}" formControlName="{{ filter.filter_field }}"
                              (selectionChange)="applyFilters()">
                    <mat-option *ngFor="let p of filter.options" [value]="p.value">{{ p.display_name }}</mat-option>
                  </mat-select>
                </ng-container>
                <ng-container *ngSwitchCase="'input'">
                  <input matInput autofocus placeholder="{{ filter.display_name }}"
                         formControlName="{{ filter.filter_field }}" (keyup.enter)="applyFilters()"
                         (change)="applyFilters()">
                </ng-container>
                <ng-container *ngSwitchCase="'datepicker'">
                  <mat-form-field class="datepicker-form">
                    <mat-label>{{ filter.display_name }}</mat-label>
                    <mat-date-range-input class="filter-datepicker-range-input"
                                          [formGroup]="datepickerGroup(filter.filter_field)" [rangePicker]="picker">
                      <input matStartDate formControlName="start">
                      <input matEndDate formControlName="end" (dateChange)="setDate($event)">
                    </mat-date-range-input>
                    <mat-datepicker-toggle matSuffix [for]="picker"></mat-datepicker-toggle>
                    <mat-date-range-picker #picker></mat-date-range-picker>
                    <mat-error
                      *ngIf="datepickerGroup(filter.filter_field).controls.start.hasError('matStartDateInvalid')">
                      Invalid start date
                    </mat-error>
                    <mat-error *ngIf="datepickerGroup(filter.filter_field).controls.end.hasError('matEndDateInvalid')">
                      Invalid end date
                    </mat-error>
                  </mat-form-field>
                </ng-container>
              </ng-container>
              <button type="button" class="clear-button" mat-button matSuffix mat-icon-button aria-label="Clear"
                      *ngIf="clearButtonVisible(filter.filter_field)"
                      (click)="clear(filter.filter_field, $event)">
                <mat-icon>refresh</mat-icon>
              </button>
              <button type="button" class="remove-button" mat-button matSuffix mat-icon-button aria-label="Remove"
                      (click)="removeFilter(filter, $event)">
                <mat-icon>close</mat-icon>
              </button>
            </mat-form-field>
          </ng-container>
        </ng-container>
      </form>
    </div>
  `,
>>>>>>> 285c96ca
  styleUrls: ['./filter.component.scss'],
})
export class FilterComponent extends BaseDirective implements OnInit, OnDestroy {
  filterForm = new FormGroup({});
  availableFilters: any[];
  activeFilters: number[] = [];
  filtersByType = {};
  backupData: any;
  freezeBackupData: boolean = false;
  externalChanges: boolean = false;
  @Input() filterList: IFilter[] = [];
  @Input() externalData: BehaviorSubject<any>;
  @Input() innerData: BehaviorSubject<any>;

  get filters() {
    return this.filterList.filter((filter) => (this.activeFilters?.includes(filter.id)));
  }

  constructor() {
    super();
  }

  ngOnInit() {
    this.availableFilters = this.filterList.map((filter: IFilter) => ({
      id: filter.id,
      name: filter.name,
      display_name: filter.display_name,
      filter_field: filter.filter_field,
      filter_type: filter.filter_type
    }));

    this.availableFilters.forEach((i: IFilter) => {
      this.filtersByType[i.filter_field] = i.filter_type;
    })

    this.externalData.subscribe((values: any) => {
      this.externalChanges = true;
      this.freezeBackupData = false;

      if (this.externalChanges && values) {
        this.innerData.next(values);

        this.innerData.subscribe((values: any) => {
          if (!this.backupData || !this.freezeBackupData) {
            this.backupData = values;
            this.freezeBackupData = false;
          }

          if (this.externalChanges) {
            this.externalChanges = false;
            this.applyFilters();
          }
        })
      }
    });
  }

  clear(filter, event: any) {
    if (this.filtersByType[filter] === 'datepicker') {
      this.filterForm.get(filter).setValue({start: undefined, end: undefined});
    } else this.filterForm.get(filter).setValue(undefined);
    this.innerData.next(this.backupData);
    event.preventDefault();
    event.stopPropagation();
  }

  removeFilter(filter, event) {
    this.toggleFilters(filter);
    this.applyFilters();
    event.preventDefault();
  }

  setDate(event) {
    if (event.value) {
      event.value.setHours(23, 59, 59, 999);
      this.applyFilters();
    }
  }

  applyFilters() {
    const filters = this.filterForm.value;

    if (Object.keys(filters).filter((f) => {
      if (filters[f] === '' || filters[f] === undefined) {
        delete filters[f];
        return false;
      } else return true;
    }).length === 0) {
      this.innerData.next(this.backupData);
      return;
    }

    let data = this.backupData?.results?.filter((item) => {
      for (let key in filters) {
        if (this.filtersByType[key] === 'list') {
          if (item[key] === undefined || item[key] !== filters[key]) {
            return false;
          }
        }
      }

      return true;
    });

    if (this.filters.some((f) => f.filter_type === 'input' && filters[f.filter_field])) {
      data = data.filter((item) => {
        return Object.keys(filters).filter((f) => this.filtersByType[f] === 'input').every((i) => {
          if (i.includes('/')) {
            let nestedKey = i.split('/');

            if (item[nestedKey[0]][nestedKey[1]] !== undefined &&
              item[nestedKey[0]][nestedKey[1]] !== null &&
              item[nestedKey[0]][nestedKey[1]] !== '' &&
              item[nestedKey[0]][nestedKey[1]].toLowerCase().includes(filters[i].toLowerCase())) {
              return true;
            }
          } else {
            if (item[i] !== undefined && item[i] !== null && item[i] !== '' && item[i].toLowerCase().includes(filters[i].toLowerCase())) {
              return true;
            }
          }
        })
      })
    }

    if (this.filters.some((f) => f.filter_type === 'datepicker' && filters[f.filter_field].end)) {
      data = data.filter((item) => {
        return Object.keys(filters).filter((f) => this.filtersByType[f] === 'datepicker').every((i) => {
          if (item[i] !== undefined && item[i] !== null && (filters[i].start < new Date(item[i]) && new Date(item[i]) < filters[i].end)) {
            return true;
          }
        })
      })
    }

    let count = this.activeFilters.length === 0 ? this.backupData.count : data.count;
    this.freezeBackupData = true;
    this.innerData.next({...this.backupData, count, results: data});
  }

  clearButtonVisible(field) {
    const value = this.filterForm?.getRawValue()[field];
    return this.filtersByType[field] !== 'datepicker' && (value || (typeof value === 'boolean' && !value));
  }

  toggleFilters(filter) {
    if (this.activeFilters.includes(filter.id)) {
      this.activeFilters = this.activeFilters.filter((f) => f !== filter.id);
      this.filterForm.removeControl(filter.filter_field);
    } else {
      this.activeFilters.push(filter.id);
      if (filter.filter_type === 'datepicker') {
        this.filterForm.addControl(filter.filter_field, new FormGroup({
          start: new FormControl(new Date()),
          end: new FormControl(new Date()),
        }));
      } else this.filterForm.addControl(filter.filter_field, new FormControl(''))
    }
  }

  datepickerGroup(controlName): FormGroup {
    return this.filterForm.get(controlName) as FormGroup;
  }
}<|MERGE_RESOLUTION|>--- conflicted
+++ resolved
@@ -15,10 +15,10 @@
  * "copy" of the BehaviourSubject with data for the table and pass it to the table. You must pass both the original
  * and the "copy" to the filter component
  */
-import {Component, Input, OnDestroy, OnInit} from '@angular/core';
-import {FormControl, FormGroup} from '@angular/forms';
-import {BaseDirective} from "../../../directives";
-import {BehaviorSubject} from "rxjs";
+import { Component, Input, OnDestroy, OnInit } from '@angular/core';
+import { FormControl, FormGroup } from '@angular/forms';
+import { BaseDirective } from "../../../directives";
+import { BehaviorSubject } from "rxjs";
 
 export interface IFilter {
   id: number,
@@ -41,68 +41,7 @@
 
 @Component({
   selector: 'app-filter',
-<<<<<<< HEAD
   templateUrl: './filter.component.html',
-=======
-  template: `
-    <div class="filter-container">
-      <div class="filter-toggle-button" [matMenuTriggerFor]="list.menu">
-        <mat-icon>filter_list</mat-icon>
-        <filter-list #list [filters]="availableFilters" (toggleFilter)="toggleFilters($event)"></filter-list>
-      </div>
-
-      <form [formGroup]="filterForm">
-        <ng-container *ngIf="filterList.length > 0">
-          <ng-container *ngFor="let filter of filters">
-            <mat-form-field class="filter-field" [ngClass]="{ 'datepicker': filter.filter_type === 'datepicker' }">
-              <ng-container [ngSwitch]="filter.filter_type">
-                <ng-container *ngSwitchCase="'list'">
-                  <mat-select placeholder="{{ filter.display_name }}" formControlName="{{ filter.filter_field }}"
-                              (selectionChange)="applyFilters()">
-                    <mat-option *ngFor="let p of filter.options" [value]="p.value">{{ p.display_name }}</mat-option>
-                  </mat-select>
-                </ng-container>
-                <ng-container *ngSwitchCase="'input'">
-                  <input matInput autofocus placeholder="{{ filter.display_name }}"
-                         formControlName="{{ filter.filter_field }}" (keyup.enter)="applyFilters()"
-                         (change)="applyFilters()">
-                </ng-container>
-                <ng-container *ngSwitchCase="'datepicker'">
-                  <mat-form-field class="datepicker-form">
-                    <mat-label>{{ filter.display_name }}</mat-label>
-                    <mat-date-range-input class="filter-datepicker-range-input"
-                                          [formGroup]="datepickerGroup(filter.filter_field)" [rangePicker]="picker">
-                      <input matStartDate formControlName="start">
-                      <input matEndDate formControlName="end" (dateChange)="setDate($event)">
-                    </mat-date-range-input>
-                    <mat-datepicker-toggle matSuffix [for]="picker"></mat-datepicker-toggle>
-                    <mat-date-range-picker #picker></mat-date-range-picker>
-                    <mat-error
-                      *ngIf="datepickerGroup(filter.filter_field).controls.start.hasError('matStartDateInvalid')">
-                      Invalid start date
-                    </mat-error>
-                    <mat-error *ngIf="datepickerGroup(filter.filter_field).controls.end.hasError('matEndDateInvalid')">
-                      Invalid end date
-                    </mat-error>
-                  </mat-form-field>
-                </ng-container>
-              </ng-container>
-              <button type="button" class="clear-button" mat-button matSuffix mat-icon-button aria-label="Clear"
-                      *ngIf="clearButtonVisible(filter.filter_field)"
-                      (click)="clear(filter.filter_field, $event)">
-                <mat-icon>refresh</mat-icon>
-              </button>
-              <button type="button" class="remove-button" mat-button matSuffix mat-icon-button aria-label="Remove"
-                      (click)="removeFilter(filter, $event)">
-                <mat-icon>close</mat-icon>
-              </button>
-            </mat-form-field>
-          </ng-container>
-        </ng-container>
-      </form>
-    </div>
-  `,
->>>>>>> 285c96ca
   styleUrls: ['./filter.component.scss'],
 })
 export class FilterComponent extends BaseDirective implements OnInit, OnDestroy {
