--- conflicted
+++ resolved
@@ -1,11 +1,7 @@
 <app-tools #tools (applyFilter)="filter($event)"
            (save)="save(configUrl)"
            (showHistory)="historyShow=$event"
-<<<<<<< HEAD
-           [disabledSave]="isLock || !fls.isCustomGroup || fls.form.invalid">
-=======
-           [disabledSave]="isLock || fls?.form?.invalid">
->>>>>>> de4fb897
+           [disabledSave]="isLock || !fls?.isCustomGroup || fls?.form?.invalid">
 
 </app-tools>
 
