// Licensed under the Apache License, Version 2.0 (the "License");
// you may not use this file except in compliance with the License.
// You may obtain a copy of the License at
//
//      http://www.apache.org/licenses/LICENSE-2.0
//
// Unless required by applicable law or agreed to in writing, software
// distributed under the License is distributed on an "AS IS" BASIS,
// WITHOUT WARRANTIES OR CONDITIONS OF ANY KIND, either express or implied.
// See the License for the specific language governing permissions and
// limitations under the License.
import { getControlType, getPattern, IRoot } from '@app/core/types';

import { controlType } from '../field.service';
<<<<<<< HEAD
import { FieldOptions, PanelOptions } from '../types';
import { YspecStructure } from './YspecStructure';
=======
import { Injectable } from "@angular/core";
>>>>>>> efaa102e

export type simpleType = 'string' | 'integer' | 'float' | 'bool' | 'int' | 'one_of' | 'dict_key_selection';
export type reqursionType = 'list' | 'dict';
export type matchType = simpleType | reqursionType;

interface Iroot {
  match: matchType;
  selector?: string;
  variants?: { [key: string]: string };
  item?: string;
  items?: IRoot;
  required_items?: string[];
  default_item?: string;
}

export interface IYspec {
  [key: string]: Iroot;
}

export interface IField {
  name: string;
  type: simpleType;
  path: string[];
  controlType: controlType;
  validator: {
    required: boolean;
    pattern: RegExp | null;
  };
}

<<<<<<< HEAD
export interface IStructure extends FieldOptions {
  rules: { options: any; type: string; name: string };
}

=======
@Injectable()
>>>>>>> efaa102e
export class YspecService {
  private root: IYspec;
  // private output: any;

  // constructor() {}

  set Root(yspec: IYspec) {
    this.root = yspec;
  }

  get Root() {
    return this.root;
  }

  parse(a: FieldOptions) {
    if (a.limits && a.limits.yspec) {
      const yspec = new YspecStructure(a);
    }
  }

  build(rule = 'root', path: string[] = []) {
    const { match, item, items } = this.Root[rule];

    switch (match) {
      case 'list':
        return this.list(item, path);
      case 'dict':
        return this.dict(items, path);
      // case 'one_of':
      //   return this.one_of();
      // case 'dict_key_selection':
      //   return this.dict_key_selection();
      default:
        return this.field({ type: match, path });
    }
  }

  field(field: { path: string[]; type: simpleType }): IField {
    const [name, ...o] = [...field.path].reverse();
    return {
      name,
      type: field.type,
      path: field.path,
      controlType: getControlType(field.type),
      validator: {
        required: this.findRule(field.path, 'required_items'),
        pattern: getPattern(field.type)
      }
    };
  }

  findRule(path: string[], name: string): boolean {
    const [field, ...other] = [...path].reverse();
    const rule = this.Root[other[0]];
    return !!(rule && rule[name] && rule[name][field]);
  }

  list(item: string, path: string[]): { [x: string]: any; type: string } {
    const name = [...path].reverse()[0] || 'root';
    return { type: 'list', name, options: [this.build(item, [...path, item])] };
  }

  dict(items: IRoot, path: string[]): { [x: string]: any; type: string } {
    const name = [...path].reverse()[0] || 'root';
    return {
      type: 'dict',
      name,
      options: [
        Object.keys(items).map((item_name: string) => {
          return this.build(items[item_name], [...path, item_name]);
        })
      ]
    };
  }

  one_of() {}

  dict_key_selection() {}
}<|MERGE_RESOLUTION|>--- conflicted
+++ resolved
@@ -9,15 +9,12 @@
 // WITHOUT WARRANTIES OR CONDITIONS OF ANY KIND, either express or implied.
 // See the License for the specific language governing permissions and
 // limitations under the License.
+import { Injectable } from '@angular/core';
 import { getControlType, getPattern, IRoot } from '@app/core/types';
 
 import { controlType } from '../field.service';
-<<<<<<< HEAD
-import { FieldOptions, PanelOptions } from '../types';
+import { FieldOptions } from '../types';
 import { YspecStructure } from './YspecStructure';
-=======
-import { Injectable } from "@angular/core";
->>>>>>> efaa102e
 
 export type simpleType = 'string' | 'integer' | 'float' | 'bool' | 'int' | 'one_of' | 'dict_key_selection';
 export type reqursionType = 'list' | 'dict';
@@ -48,14 +45,11 @@
   };
 }
 
-<<<<<<< HEAD
 export interface IStructure extends FieldOptions {
   rules: { options: any; type: string; name: string };
 }
 
-=======
 @Injectable()
->>>>>>> efaa102e
 export class YspecService {
   private root: IYspec;
   // private output: any;
