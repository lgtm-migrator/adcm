// Licensed under the Apache License, Version 2.0 (the "License");
// you may not use this file except in compliance with the License.
// You may obtain a copy of the License at
//
//      http://www.apache.org/licenses/LICENSE-2.0
//
// Unless required by applicable law or agreed to in writing, software
// distributed under the License is distributed on an "AS IS" BASIS,
// WITHOUT WARRANTIES OR CONDITIONS OF ANY KIND, either express or implied.
// See the License for the specific language governing permissions and
// limitations under the License.
import { Component, OnDestroy, OnInit } from '@angular/core';
import { ActivatedRoute } from '@angular/router';
import { ChannelService, ClusterService, WorkerInstance } from '@app/core';
import { EventMessage, SocketState } from '@app/core/store';
import { Cluster, Host, IAction, Issue, Job, notIssue } from '@app/core/types';
import { Store } from '@ngrx/store';
import { Observable, of } from 'rxjs';
import { switchMap, tap } from 'rxjs/operators';

import { SocketListenerDirective } from '../directives/socketListener.directive';
import { IDetails } from './details.service';

@Component({
  selector: 'app-detail',
  templateUrl: './detail.component.html',
  styleUrls: ['./detail.component.scss']
})
export class DetailComponent extends SocketListenerDirective implements OnInit, OnDestroy {
  request$: Observable<WorkerInstance>;
  isIssue: boolean;
  upgradable = false;
  actions: IAction[] = [];
  issues: Issue;
  status: number | string;

  current: IDetails;
  currentName = '';

  constructor(socket: Store<SocketState>, private route: ActivatedRoute, private service: ClusterService, private channel: ChannelService) {
    super(socket);
  }

  ngOnInit(): void {
    this.request$ = this.route.paramMap.pipe(
      switchMap(param => this.service.getContext(param)),
      tap(w => this.run(w))
    );

    super.startListenSocket();
  }

  ngOnDestroy(): void {
    this.service.clearWorker();
  }

  notIssue(issue: Issue) {
    return !notIssue(issue);
  }

  run(w: WorkerInstance) {
    const { id, name, typeName, actions, issue, status, prototype_name, prototype_display_name, prototype_version, bundle_id } = w.current;
    const { upgradable, upgrade, hostcomponent } = w.current as Cluster;
    const { log_files, objects } = w.current as Job;
    const { provider_id } = w.current as Host;

    this.currentName = name;

    const parent = w.current.typeName === 'cluster' ? null : w.cluster;

    this.actions = actions;
    this.upgradable = upgradable;
    this.issues = issue;
    this.status = status;

    this.isIssue = this.notIssue(parent ? parent.issue : issue);

    this.current = {
      parent,
      id,
      name,
      typeName,
      actions,
      issue,
      upgradable,
      upgrade,
      status,
      log_files,
      objects,
      prototype_name,
      prototype_display_name,
      prototype_version,
      provider_id,
      bundle_id,
      hostcomponent
    };
  }

  scroll(stop: { direct: -1 | 1 | 0; screenTop: number }) {
    this.channel.next('scroll', stop);
  }

  reset() {
    this.request$ = this.service.reset().pipe(
      this.takeUntil(),
      tap(a => this.run(a)),
      tap(_ => console.log('GET ::', this.current))
    );
  }

  socketListener(m: EventMessage) {
    if ((m.event === 'create' || m.event === 'delete') && m.object.type === 'bundle') {
      this.reset();
      return;
    }

    if (this.service.Current && this.service.Current.typeName === m.object.type && this.service.Current.id === m.object.id) {
      if (m.event === 'change_job_status' && this.service.Current.typeName === 'job') {
        this.reset();
        return;
      }

      if (m.event === 'change_state' || m.event === 'upgrade') {
        this.reset();
        return;
      }

      if (m.event === 'clear_issue') this.issues = {} as Issue;
<<<<<<< HEAD

      if (m.event === 'raise_issue') this.issues = m.object.details.value as Issue;
=======
>>>>>>> a69ebde6

      if (m.event === 'change_status') this.status = +m.object.details.value;
    }

    // parent
    if (this.service.Cluster && m.event === 'clear_issue' && m.object.type === 'cluster' && this.service.Current.typeName !== 'cluster' && this.service.Cluster.id === m.object.id)
      this.issues = {} as Issue;

    this.isIssue = this.notIssue(this.issues);
  }
}<|MERGE_RESOLUTION|>--- conflicted
+++ resolved
@@ -126,11 +126,8 @@
       }
 
       if (m.event === 'clear_issue') this.issues = {} as Issue;
-<<<<<<< HEAD
 
       if (m.event === 'raise_issue') this.issues = m.object.details.value as Issue;
-=======
->>>>>>> a69ebde6
 
       if (m.event === 'change_status') this.status = +m.object.details.value;
     }
