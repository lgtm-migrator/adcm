// Licensed under the Apache License, Version 2.0 (the "License");
// you may not use this file except in compliance with the License.
// You may obtain a copy of the License at
//
//      http://www.apache.org/licenses/LICENSE-2.0
//
// Unless required by applicable law or agreed to in writing, software
// distributed under the License is distributed on an "AS IS" BASIS,
// WITHOUT WARRANTIES OR CONDITIONS OF ANY KIND, either express or implied.
// See the License for the specific language governing permissions and
// limitations under the License.
import { CommonModule } from '@angular/common';
import { NgModule } from '@angular/core';
import { FormsModule, ReactiveFormsModule } from '@angular/forms';
import { RouterModule } from '@angular/router';

import { AddingModule } from './add-component/adding.module';
import {
  ActionMasterComponent,
  BaseListDirective,
  ButtonSpinnerComponent,
  DialogComponent,
  ExportComponent,
  ImportComponent,
  IssueInfoComponent,
  ListComponent,
  MainInfoComponent,
  StatusComponent,
  StatusInfoComponent,
  UpgradeComponent,
} from './components';
import { ActionsDirective } from './components/actions/actions.directive';
import { SimpleTextComponent } from './components/tooltip';
import { ConfigurationModule } from './configuration/configuration.module';
import {
  DynamicDirective,
  HoverDirective,
  InfinityScrollDirective,
  MultiSortDirective,
} from './directives';
import { FormElementsModule } from './form-elements/form-elements.module';
import { HostComponentsMapModule } from './host-components-map/host-components-map.module';
import { MaterialModule } from './material.module';
import { BreakRowPipe, TagEscPipe } from './pipes';
import { StuffModule } from './stuff.module';
import { DetailsModule } from './details/details.module';


@NgModule({
  imports: [
    CommonModule,
    MaterialModule,
    FormsModule,
    ReactiveFormsModule,
    RouterModule,
    StuffModule,
    FormElementsModule,
    ConfigurationModule,
    AddingModule,
    HostComponentsMapModule,
<<<<<<< HEAD
    DetailsModule,
=======
    DetailsModule
>>>>>>> 58a3028c
  ],
  declarations: [
    DialogComponent,
    ListComponent,
    BreakRowPipe,
    HoverDirective,
    DynamicDirective,
    ButtonSpinnerComponent,
    ActionMasterComponent,
    TagEscPipe,
    IssueInfoComponent,
    SimpleTextComponent,
    BaseListDirective,
    StatusComponent,
    StatusInfoComponent,
    MainInfoComponent,
    MultiSortDirective,
    ImportComponent,
    ExportComponent,
    InfinityScrollDirective
  ],
  entryComponents: [DialogComponent, ActionMasterComponent, IssueInfoComponent, IssueInfoComponent, StatusInfoComponent, SimpleTextComponent],
  exports: [
    FormsModule,
    ReactiveFormsModule,
    MaterialModule,
    StuffModule,
    FormElementsModule,
    ConfigurationModule,
    AddingModule,
    HostComponentsMapModule,
    DetailsModule,
    DialogComponent,
    ListComponent,
    BreakRowPipe,
    HoverDirective,
    DynamicDirective,
    ButtonSpinnerComponent,
    UpgradeComponent,
    ActionsDirective,
    TagEscPipe,
    BaseListDirective,
    StatusComponent,
    StatusInfoComponent,
    MainInfoComponent,
    ImportComponent,
    ExportComponent,
    InfinityScrollDirective
  ]
})
export class SharedModule {}<|MERGE_RESOLUTION|>--- conflicted
+++ resolved
@@ -58,11 +58,7 @@
     ConfigurationModule,
     AddingModule,
     HostComponentsMapModule,
-<<<<<<< HEAD
-    DetailsModule,
-=======
     DetailsModule
->>>>>>> 58a3028c
   ],
   declarations: [
     DialogComponent,
